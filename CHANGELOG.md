--- conflicted
+++ resolved
@@ -1,9 +1,9 @@
 ## 3.3.2 – 2023-XX-YY
 
-<<<<<<< HEAD
 ### General
 
 - Class instance methods can now be used as external likelihoods.
+- Fix _prior_tries_warning bug
 
 ### PolyChord
 
@@ -11,12 +11,11 @@
 
 ### Cosmology
 
-- Added planck_2018_lowl.EE_sroll2 low-E Planck likelihood
-=======
 - updated CAMB min version to 1.5, fixing bug with Cobaya sampling
+- cobaya-install cosmo now installs set of Planck NPIPE (PR4) python likelihoods
+- added planck_2018_lowl.EE_sroll2 low-E Planck likelihood
 - added startup warning if initial points are very over-dispersed compared to the proposal covariance
-- added planck_2018_lowl.EE_sroll2 low-E Planck likelihood
->>>>>>> a8440e32
+- Requesting CAMBdata from camb now copy for exact initial power spectrum/non-linear model
 
 ## 3.3.1 – 2023-04-04
 
