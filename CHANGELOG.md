--- conflicted
+++ resolved
@@ -1,6 +1,11 @@
-## 3.x
+## 3.5.1
+
+### General
+
+- Use of vector parameters now documented (PR #191; inspired by @lukashergt, thanks!)
 
 ### Cosmology
+
 - Added DESI 1yr BAO data and SN from Pantheon Plus, DESY5 and Union3 (thanks DESI team, @adematti, @rubind, @WillMatt4 and @rodri981)
 
 ## 3.5 – 2024-02-16
@@ -145,21 +150,6 @@
 
 - Documented uses of `Model` class in general contexts (previously only cosmo)
 - `Model` methods to compute log-probabilities and derived parameters now have an `as_dict` keyword (default `False`), for more informative return value.
-<<<<<<< HEAD
-- Added ``--minimize`` flag to ``cobaya-run`` for quick minimization (replaces sampler, uses previous output).
-- Add COBAYA_USE_FILE_LOCKING environment variable to allow disabling of file locks. Warning not to use --test with MPI.
-- Use of vector parameters now documented (requires upgraded GetDist). (PR #191; inspired by @lukashergt, thanks!)
-=======
-- Added `--minimize` flag to `cobaya-run` for quick minimization (replaces sampler, uses previous output).
-- Add `COBAYA_USE_FILE_LOCKING` environment variable to allow disabling of file locks. Warning not to use `--test` with MPI.
-- Installation of external packages is now version-aware for some packages; added `--upgrade` option to `cobaya-install`, off by default to preserve possible user changes.
-- Introduced `cobaya.component.ComponentNotFoundError` to handle cases in which internal or external components cannot be found.
-- In Linux terminals, added `COBAYA_COLOR` environment variable to get colourful output, useful e.g. for debugging, but *not* recommended for output to a file (e.g. running in a cluster).
-
-### PolyChord
-
-- Updated to v1.20.1: adds `nfail` to control failed initialisation, `synchronous` to choose sync/async parallelisation, variable number of live points, and the possibility to use an internal maximiser. Merges #232 (thanks @williamjameshandley).
->>>>>>> 50309b20
 
 ### Cosmological likelihoods and theory codes
 
