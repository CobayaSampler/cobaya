--- conflicted
+++ resolved
@@ -4,11 +4,8 @@
 
 - Documented uses of `Model` class in general contexts (previously only cosmo).
 - `Model` methods to compute log-probabilities and derived parameters now have an `as_dict` keyword (default `False`), for more informative return value.
-<<<<<<< HEAD
+- Added ``--minimize`` flag to ``cobaya-run`` for quick minimization (replaces sampler, uses previous output).
 - `Prior` now has method `set_reference`, to update the reference pdf's if needed (MPI-aware, documented).
-=======
-- Added ``--minimize`` flag to ``cobaya-run`` for quick minimization (replaces sampler, uses previous output).
->>>>>>> a56db80a
 
 ### Cosmological likelihoods and theory codes
 
