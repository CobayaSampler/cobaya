# to check
## log.always_stop_exceptions for what exceptions to not stop_at_error and what not. 

## Update example notebook to match example in paper (+ updates)
## Make numba a requirement?
## Update setting for model.overhead
## Already added get_version(): should add as version trace dump with output files. Where?
## Let classes do all defaults combining; allow separate like instantiation + use equivalent to loading in cobaya
## Move sampler/plik install into class methods
## Support "parameterization" option of theory .yaml to specify parameter yaml variants?
## Require py 3.7+? remove all six, odict, copy(list)..
## In the docs "Bases" (and UML diagram) not hyperlinked correctly (not sure how to fix)
## check_conflicts theory method or similar (so likelihoods can raise error when used in combination with other variant likelihoods using non-independent data)
## Finish implementation of aggregated-by-data-type chi2
## Faster Collections for MCMC: numpy cache for merging OnePoint into Collection
- `_out_update` method would take care of flushing into the Pandas table.
<<<<<<< HEAD
## check uniform bounds priors as array before calculating others
## Update get_available_modules to handle classes
## Allow improper prior, e.g. 0-inf?
=======
>>>>>>> d0cabb8f
<|MERGE_RESOLUTION|>--- conflicted
+++ resolved
@@ -14,9 +14,3 @@
 ## Finish implementation of aggregated-by-data-type chi2
 ## Faster Collections for MCMC: numpy cache for merging OnePoint into Collection
 - `_out_update` method would take care of flushing into the Pandas table.
-<<<<<<< HEAD
-## check uniform bounds priors as array before calculating others
-## Update get_available_modules to handle classes
-## Allow improper prior, e.g. 0-inf?
-=======
->>>>>>> d0cabb8f
