--- conflicted
+++ resolved
@@ -241,24 +241,11 @@
 
     def initialize(self):
         self.ks = np.logspace(self.k_min_bin, self.k_max_bin, self.nbins)
-<<<<<<< HEAD
-        self._pk = np.zeros_like(self.ks)
-=======
->>>>>>> bf693ce0
 
     def get_requirements(self):
         return {'tau'}
 
     def calculate(self, state, want_derived=True, **params_values_dict):
-<<<<<<< HEAD
-        for b in range(self.nbins):
-            self._pk[b] = params_values_dict['b%s' % (b + 1)]
-        self._pk *= self.scale * np.exp(2 * self.provider.get_param('tau'))
-        # should use log_regular: True for speed if the binning is log regular
-        # here test the non-regular option for coverage
-        state['primordial_scalar_pk'] = {'k': self.ks,
-                                         'Pk': self._pk.copy(), 'log_regular': False}
-=======
         pk = np.zeros_like(self.ks)
         for b in range(self.nbins):
             pk[b] = params_values_dict['b%s' % (b + 1)]
@@ -267,7 +254,6 @@
         # here test the non-regular option for coverage
         state['primordial_scalar_pk'] = {'k': self.ks,
                                          'Pk': pk, 'log_regular': False}
->>>>>>> bf693ce0
 
     def get_primordial_scalar_pk(self):
         return self._current_state['primordial_scalar_pk']
