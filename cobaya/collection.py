--- conflicted
+++ resolved
@@ -403,13 +403,8 @@
         """
         return self._copy()
 
-<<<<<<< HEAD
-    # Statistical computations
     def mean(self, first=None, last=None, derived=False, pweight=False,
              ignore_temperature=False):
-=======
-    def mean(self, first=None, last=None, derived=False, pweight=False):
->>>>>>> 48189a3d
         """
         Returns the (weighted) mean of the parameters in the chain,
         between `first` (default 0) and `last` (default last obtained),
@@ -424,14 +419,10 @@
             logps -= max(logps)
             weights = np.exp(logps)
         else:
-<<<<<<< HEAD
             if ignore_temperature:
-                weights = self[OutPar.weight][first:last].to_numpy()
+                weights = self[OutPar.weight][first:last].to_numpy(dtype=np.float64)
             else:
                 weights = self.tempered_weights(first, last)
-=======
-            weights = self[OutPar.weight][first:last].to_numpy(dtype=np.float64)
->>>>>>> 48189a3d
         return np.average(self[list(self.sampled_params) +
                                (list(self.derived_params) if derived else [])]
                           [first:last].to_numpy(dtype=np.float64).T, weights=weights,
@@ -454,14 +445,10 @@
             weights = np.exp(logps)
             kwarg = "aweights"
         else:
-<<<<<<< HEAD
             if ignore_temperature:
-                weights = self[OutPar.weight][first:last].to_numpy()
+                weights = self[OutPar.weight][first:last].to_numpy(dtype=np.float64)
             else:
                 weights = self.tempered_weights(first, last)
-=======
-            weights = self[OutPar.weight][first:last].to_numpy(dtype=np.float64)
->>>>>>> 48189a3d
             kwarg = "fweights" if np.allclose(np.round(weights), weights) else "aweights"
         weights_kwarg = {kwarg: weights}
         return np.atleast_2d(np.cov(
