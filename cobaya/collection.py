--- conflicted
+++ resolved
@@ -9,14 +9,10 @@
 # Global
 import os
 import functools
-<<<<<<< HEAD
-import numbers
-=======
 import warnings
 from copy import deepcopy
 from typing import Union, Sequence, Optional, Tuple, List
 from numbers import Number
->>>>>>> 50309b20
 import numpy as np
 import pandas as pd
 from getdist import MCSamples, chains  # type: ignore
@@ -462,18 +458,18 @@
                 self._cache[pos, self._icol[name]] = -2 * value
             self._cache[pos, self._icol[OutPar.chi2]] = -2 * logposterior.loglike
         if len(logposterior.derived):
-            for name, value in zip(self.derived_params, logposterior.derived):
-                try:
+            try:
+                for name, value in zip(self.derived_params, logposterior.derived):
                     self._cache[pos, self._icol[name]] = value
-                except ValueError:
-                    raise LoggedError(
-                        self.log, "Was expecting float for derived parameter %r, but "
-                                  "got %r (type %r) instead. If you have defined this "
-                                  "parameter manually (e.g. with a 'lambda') either make "
-                                  "sure that it returns a number (or nan), or set "
-                                  "'derived: False' for this parameter, so that its value"
-                                  " is not stored in the sample.",
-                        name, value, type(value).__class__)
+            except ValueError:
+                raise LoggedError(
+                    self.log, "Was expecting float for derived parameter %r, but "
+                              "got %r (type %r) instead. If you have defined this "
+                              "parameter manually (e.g. with a 'lambda') either make "
+                              "sure that it returns a number (or nan), or set "
+                              "'derived: False' for this parameter, so that its value"
+                              " is not stored in the sample.",
+                    name, value, type(value).__class__)
 
     def _cache_dump(self):
         """
