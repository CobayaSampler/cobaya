r"""
.. module:: prior

:Synopsis: Class containing the prior and reference pdf, and other parameter information.
:Author: Jesus Torrado


Basic parameter specification
-----------------------------

The ``params`` block contains all the information intrinsic
to the parameters of the model: their prior pdf and reference pdf, their latex labels,
and useful properties for particular samplers (e.g. width of a proposal pdf in an MCMC
-- see the documentation for each sampler).
The prior and reference pdf are managed by the :class:`Prior` class.

You can specify three different kinds of parameters:

+ **Fixed** parameters are specified by assigning them a value, and are passed directly to
  the likelihood or theory code.
+ **Sampled** parameters need a ``prior`` pdf definition and, optionally,
  a reference pdf (``ref``),
  a LaTeX label to be used when producing plots,
  and additional properties to aid particular samplers.
+ **Derived** parameters do **not** have a prior definition
  (neither a reference value or pdf),
  but can have a LaTeX label and a ``min`` and/or ``max``
  to be used in the sample analysis
  (e.g. to guess the pdf tails correctly if the derived quantity needs to be positive or
  negative -- defaulted to ``-.inf``, ``.inf`` resp.).

The (optional) **reference** pdf (``ref``) for **sampled** parameters defines the region
of the prior which is of most interest (e.g. where most of the prior mass is expected);
samplers needing an initial point for a chain will attempt to draw it from the ``ref``
if it has been defined (otherwise from the prior). A good reference pdf will avoid a long
*burn-in* stage during the sampling. If you assign a single value to ``ref``, samplers
will always start from that value; however this makes convergence tests less reliable as
each chain will start from the same point (so all chains could be stuck near the same
point).

.. note::

   When running in parallel with MPI you can give ``ref`` different values for each of
   the different parallel processes (either at initialisation or by calling
   :func:`Prior.set_reference`). They will be taken into account e.g. for starting
   parallel MCMC chains at different points/distributions of your choice.

The syntax for priors and ref's has the following fields:

+ ``dist`` (default: ``uniform``): any 1-dimensional continuous distribution from
  `scipy.stats <https://docs.scipy.org/doc/scipy/reference/stats.html#continuous-distributions>`_;
  e.g. ``uniform``, ``[log]norm`` for a [log-]gaussian,
  or ``halfnorm`` for a half-gaussian.
+ ``loc`` and ``scale`` (default: 0 and 1, resp.): the *location* and *scale* of the pdf,
  as they are understood for each particular pdf in :class:`scipy.stats`; e.g. for a
  ``uniform`` pdf, ``loc`` is the lower bound and ``scale`` is the length of the domain,
  whereas in a gaussian (``norm``) ``loc`` is the mean and ``scale`` is the standard
  deviation.
+ Additional specific parameters of the distribution, e.g. ``a`` and ``b`` as the powers
  of a Beta pdf.

.. note::

   For bound distributions (e.g. ``uniform``, ``beta``...), you can use the more
   intuitive arguments ``min`` and ``max`` (default: 0 and 1 resp.) instead of ``loc`` and
   ``scale`` (NB: unexpected behaviour for an unbounded pdf).


The order of the parameters is conserved in the table of samples, except that
derived parameters are always moved to the end.

An example ``params`` block:

.. code-block :: yaml

     params:

       A: 1 # fixed!

       B1:  # sampled! with uniform prior on [-1,1] and ref pdf N(mu=0,sigma=0.25)
         prior:
           min: -1
           max:  1
         ref:
           dist: norm
           loc:   0
           scale: 0.25
         latex: \mathcal{B}_2
         proposal: 0.25

       B2:  # sampled! with prior N(mu=0.5,sigma=3) and fixed reference value 1
         prior:
           dist: norm
           loc: 0.5
           scale: 3
         ref: 1  # fixed reference value: all chains start here!
         latex: \mathcal{B}_2
         proposal: 0.5

       C:  # derived!
         min: 0
         latex: \mathcal{C}

You can find another basic example :ref:`here <example_quickstart_shell>`.


.. _prior_external:

Multidimensional priors
-----------------------

The priors described above are obviously 1-dimensional.
You can also define more complicated, multidimensional priors
using a ``prior`` block at the base level (i.e. not indented), as in the
:ref:`the advanced example <example_advanced_shell>`. All the details below also apply to
the definition of :ref:`external likelihoods <likelihood_external>`. We will call these
custom priors "`external` priors".

Inside the ``prior`` block, list a pair of priors as ``[name]: [function]``, where the
functions must return **log**-priors. These priors will be multiplied by the
one-dimensional ones defined above. Even if you define a prior for some parameters
in the ``prior`` block, you still have to specify their bounds in the ``params`` block.

A prior function can be specified in two different ways:

a) **As a function**, either assigning a function defined with ``def``, or a ``lambda``.
   Its arguments must be known parameter names.

b) **As a string,** which will be passed to ``eval()``. The string can be a
   ``lambda`` function definition with known parameters as its arguments (you can
   use ``scipy.stats`` and  ``numpy`` as ``stats`` and ``np`` resp.), or an
   ``import_module('filename').function`` statement if your function is defined in a
   separate file ``filename`` `in the current folder` and is named ``function``
   (see e.g. :ref:`the advanced example <example_advanced_shell>`).

.. note::

   Your function definition may contain keyword arguments that aren't known parameter
   names. They will simply be ignored and left to their default.

.. warning::

   When **resuming** a run using an **external** python object as input (e.g. a prior or a
   likelihood), there is no way for Cobaya to know whether the new object is the same as
   the old one: it is left to the user to ensure reproducibility of those objects between
   runs.

.. warning::

   External priors can only be functions **sampled** and **fixed**
   and **derived** parameters that are dynamically defined in terms of other inputs.
   Derived parameters computed by the theory code cannot be used in a prior, since
   otherwise the full prior could not be computed **before** the likelihood,
   preventing us from avoiding computing the likelihood when the prior is null, or
   forcing a *post-call* to the prior.

   **Workaround:** Define your function as a
   :ref:`external likelihood <likelihood_external>` instead, since likelihoods do have
   access to derived parameters (for an example, see `this comment
   <https://github.com/CobayaSampler/cobaya/issues/18#issuecomment-447818811>`_).


Prior normalization for evidence computation
--------------------------------------------

The one-dimensional priors defined within the ``params`` block are automatically
normalized, so any sampler that computes the evidence will produce the right results as
long as no external priors have been defined, whose normalization is unknown.

To get the prior normalization if using external functions as priors, you can substitute
your likelihood by the :doc:`dummy unit likelihood <likelihood_one>`, and make an initial
run with :doc:`PolyChord <sampler_polychord>` to get the prior volume
(see section :ref:`polychord_bayes_ratios`).

In general, avoid improper priors, since they will produce unexpected errors, e.g.

.. code-block:: yaml

    params:
      a:
        prior:
          min: -.inf
          max:  .inf


.. _repar:

Defining parameters dynamically
-------------------------------

We may want to sample in a parameter space different from the one understood by the
likelihood, e.g. because we expect the posterior to be simpler on the alternative
parameters.

For instance, in the :doc:`advanced example <example_advanced>`, the posterior on the
radius and the angle is a gaussian times a uniform, instead of a more complicated
gaussian ring. This is done in a simple way at
:ref:`the end of the example <example_advanced_rtheta>`.
Let us discuss the general case here.

To enable this, **cobaya** creates a `re-parameterization` layer between the `sampled`
parameters, and the `input` parameters of the likelihood. E.g. if we want to **sample**
from the logarithm of an **input** parameter of the likelihood, we would do:

.. code:: yaml

    params:
      logx:
        prior: [...]
        drop: True
      x: "lambda logx: np.exp(logx)"
      y:
        derived: "lambda x: x**2"

When that information is loaded **cobaya** will create an interface between two sets of
parameters:

+ **Sampled** parameters, i.e. those that have a prior, including ``logx`` but not ``x``
  (it does not have a prior: it's fixed by a function). Those are the ones with which the
  **sampler** interacts. Since the likelihood does not understand them, they must be
  **dropped** with ``drop: True`` if you are using any parameter-agnostic components.

+ Likelihood **input** parameters: those that will be passed to the likelihood
  (or theory). They are identified by either having a prior and not being **dropped**, or
  having being assigned a fixed value or a function. Here, ``x`` would be an input
  parameter, but not ``logx``.

.. _cobaya_diagram:
.. image:: ./img/diagram.svg
   :align: center
   :width: 60%

We can use a similar approach to define dynamical **derived** parameters, which can depend
on *input* and *sampled* parameters. To distinguish their notation from that of input
parameters, we insert the functions defining them under a ``derived`` property
(see the parameter ``y`` in the example above).

.. note::

   **Dynamical derived** parameters can also be functions of yet-undefined parameters.
   In that case, those parameters will be automatically requested from the likelihood (or
   theory code) that understands them.

.. note::

   Also available are the :math:`\chi^2 = -2 \log \mathcal{L}` of the used likelihoods,
   as `chi2__[name]`, e.g.

   .. code:: yaml

     likelihood:
       my_like: [...]
     params:
       my_derived:
         derived: "lambda chi2__my_like: [...]"

.. note::

   By default, the values of **dynamical input** parameters (e.g. ``x`` above) are saved
   as if they were derived parameters. If you would like to ignore them, define them using
   the following *extended notation*:

   .. code:: yaml

      params:
        x:
          value: "lambda logx: np.exp(logx)"
          derived: False

.. note::

   If you want to fix the value of a parameter whose only role is being an argument of a
   dynamically defined one and is *not supposed to be passed to the likelihood*, you need
   to explicitly *drop* it. E.g. suppose that you want to sample from a likelihood that
   depends on ``x``, but want to use ``log(x)`` as the sampled parameter; you would do it
   like this:

   .. code:: yaml

      params:
        logx:
          prior: [...]
          drop: True
        x:
          value: "lambda logx: np.exp(x)"

   Now, if you want to fix the value of ``logx`` without changing the structure of the
   input, do

   .. code:: yaml

      params:
        logx:
          value: [fixed_value]
          drop: True
        x:
          value: "lambda logx: np.exp(x)"


.. _prior_inheritance:

Changing and redefining parameters; inheritance
-----------------------------------------------

As we will see in the :doc:`likelihoods documentation <likelihoods>`, just by mentioning a
likelihood, the parameters of its default experimental model are
inherited without needing to re-state them.

But you may want to fix their value, re-define their prior or some other property in
your input file. To do that, simply state you new parameter definition as you would
normally do. For your convenience, if you do that, you don't need to re-state all of the
properties of the parameters (e.g. the latex label if just changing the prior).

As a general rule, when trying to redefine anything in a parameter, everything not
re-defined is inherited, except for the prior, which must not be inheritable in order to
allow re-defining sampled parameters into something else.

Just give it a try and it should work fine, but, in case you need the details:

* Re-defining **fixed** into:

 - **fixed**: simply assign it a new value
 - **sampled**: define a prior for it (and optionally reference, label, etc.)
 - **derived**: mention the parameter and assign nothing to it (you may define a
   min, max or latex label, but *not a prior*)

* Re-defining **sampled** into:

 - **fixed**: simply assign it a value
 - **sampled**: change any of prior/ref/latex, etc, to your taste; the rest are inherited
   from the defaults
 - **derived**: mention the parameter and assign nothing to it (you may define a
   min, max or latex label, but *not a prior*; the label is inherited from the defaults)

* Re-defining **derived** into:

 - **fixed**: simply assign it a value
 - **sampled**: define a prior for it (and optionally reference, label, etc.)
 - **derived**: change any of prior/ref/latex, etc, to your taste; the rest are inherited
   from the defaults

"""

# Global
import numbers
from types import MethodType
from typing import Sequence, NamedTuple, Callable, Optional, Mapping, List
import numpy as np

# Local
from cobaya.conventions import prior_1d_name
from cobaya.typing import PriorsDict
from cobaya.tools import get_external_function, get_scipy_1d_pdf, read_dnumber
from cobaya.tools import _fast_norm_logpdf, getfullargspec
from cobaya.log import LoggedError, HasLogger
from cobaya.parameterization import Parameterization

# Fast logpdf for uniforms and norms (do not understand nan masks!)
fast_logpdfs = {"norm": _fast_norm_logpdf}


class ExternalPrior(NamedTuple):
    logp: Callable
    params: Sequence[str]


class Prior(HasLogger):
    """
    Class managing the prior and reference pdf's.
    """

    def __init__(self, parameterization: Parameterization,
                 info_prior: Optional[PriorsDict] = None):
        """
        Initializes the prior and reference pdf's from the input information.
        """
        self.set_logger()
        self._parameterization = parameterization
        sampled_params_info = parameterization.sampled_params_info()
        # pdf: a list of independent components
        # in principle, separable: one per parameter
        self.params = []
        self.pdf = []
        self._bounds = np.zeros((len(sampled_params_info), 2))
        for i, p in enumerate(sampled_params_info):
            self.params += [p]
            prior = sampled_params_info[p].get("prior")
            self.pdf += [get_scipy_1d_pdf({p: prior})]
            fast_logpdf = fast_logpdfs.get(self.pdf[-1].dist.name)
            if fast_logpdf:
                self.pdf[-1].logpdf = MethodType(fast_logpdf, self.pdf[-1])
            self._bounds[i] = [-np.inf, np.inf]
            try:
                self._bounds[i] = self.pdf[-1].interval(1)
            except AttributeError as excpt:
                raise LoggedError(
                    self.log,
                    "No bounds defined for parameter '%s' "
                    "(maybe not a scipy 1d pdf).",
                    p
                ) from excpt
        self._uniform_indices = np.array(
            [i for i, pdf in enumerate(self.pdf) if pdf.dist.name == 'uniform'],
            dtype=int)
        self._non_uniform_indices = np.array(
            [i for i in range(len(self.pdf)) if i not in self._uniform_indices],
            dtype=int)
        self._non_uniform_logpdf = [self.pdf[i].logpdf for i in self._non_uniform_indices]
        self._upper_limits = self._bounds[:, 1].copy()
        self._lower_limits = self._bounds[:, 0].copy()
        self._uniform_logp = -np.sum(np.log(self._upper_limits[self._uniform_indices] -
                                            self._lower_limits[self._uniform_indices]))
        # Set the reference pdf's
        self._ref_is_pointlike: Optional[bool] = None
        self.set_reference({p: v.get("ref") for p, v in sampled_params_info.items()})
        # Process the external prior(s):
        self.external = {}
        self.external_dependence = set()
        info_prior = info_prior or {}
        for name in info_prior:
            if name == prior_1d_name:
                raise LoggedError(self.log, "The name '%s' is a reserved prior name. "
                                            "Please use a different one.", prior_1d_name)
            self.log.debug(
                "Loading external prior '%s' from: '%s'", name, info_prior[name])
            logp = get_external_function(info_prior[name], name=name)
            argspec = getfullargspec(logp)
            known = set(parameterization.input_params())
            params = [p for p in argspec.args if p in known]
            params_without_default = set(
                argspec.args[:(len(argspec.args) - len(argspec.defaults or []))])
            unknown = params_without_default - known
            if unknown:
                if unknown.intersection(parameterization.derived_params()):
                    err = ("External prior '%s' has arguments %s that are output derived "
                           "parameters, Priors must be functions of input parameters. "
                           "Use a separate 'likelihood' for the prior if needed.")
                else:
                    err = ("Some arguments of the external prior '%s' cannot be "
                           "found and don't have a default value either: %s")
                raise LoggedError(self.log, err, name, list(unknown))
            self.external_dependence.update(params)
            self.external[name] = ExternalPrior(logp=logp, params=params)
            self.mpi_warning("External prior '%s' loaded. "
                             "Mind that it might not be normalized!", name)

        parameterization.check_dropped(self.external_dependence)

    def d(self):
        """
        Returns:
           Dimensionality of the parameter space.
        """
        return len(self.pdf)

    # Not very useful, except for getting the prior names as list(self)
    # Created for consistency with likelihoods
    def __iter__(self):
        return (p for p in [prior_1d_name] + list(self.external))

    def __len__(self):
        return 1 + len(self.external)

    def bounds(
            self, confidence: float = 1, confidence_for_unbounded: float = 1
    ) -> np.ndarray:
        """
        Returns a list of bounds ``[min, max]`` per parameter, containing confidence
        intervals of a certain ``confidence`` level, centered around the median, by
        default (``confidence=1`` the full parameter range).

        For unbounded parameters, if ``confidence=1``, one can specify some value slightly
        smaller than 1 for ``confidence_for_unbounded``, in order to ensure that all
        bounds returned are finite.

        NB: If an external prior has been defined, the bounds given in the 'prior'
        sub-block of that particular parameter's info may not be faithful to the
        externally defined prior. A warning will be raised in that case.

        Parameters
        ----------
        confidence : float, default 1
            Probability mass contained within the returned bounds. Capped at 1.

        confidence_for_unbounded : float, default 1
            Confidence level applied to the unbounded parameters if ``confidence=1``;
            ignored otherwise.

        Returns
        -------
        bounds : 2-d array [[param1_min, param1_max], ...]
            Array of bounds ``[min,max]`` for the parameters, in the order given by the
            input.

        Raises
        ------
        LoggedError
            If some parameters do not have bounds defined.
        """
        if confidence < 1:
            return np.array([pdf.interval(confidence) for pdf in self.pdf])
        # Else, confidence >= 1:
        if confidence_for_unbounded >= 1:
            return self._bounds
        else:
            bounds = self._bounds.copy()
            infs = list(set(np.argwhere(np.isinf(bounds)).T[0]))
            try:
                if infs:
                    self.mpi_warning(
                        "There are unbounded parameters (%r). Prior bounds "
                        "are given at %s confidence level. Beware of "
                        "likelihood modes at the edge of the prior",
                        [self.params[ix] for ix in infs],
                        confidence_for_unbounded
                    )
                    bounds[infs] = [
                        self.pdf[i].interval(confidence_for_unbounded) for i in infs]
                return bounds
            except AttributeError as excpt:
                raise LoggedError(
                    self.log,
                    "Some parameter names (positions %r) have no bounds defined.",
                    infs
                ) from excpt

    def sample(self, n=1, ignore_external=False, random_state=None):
        """
        Generates samples from the prior pdf.

        If an external prior has been defined, it is not possible to sample from the prior
        directly. In that case, if you want to sample from the "default" pdf (i.e.
        ignoring the external prior), set ``ignore_external=True``.

        Returns:
          Array of ``n`` samples from the prior, as vectors ``[value of param 1, ...]``.
        """
        if not ignore_external and self.external:
            raise LoggedError(
                self.log, "It is not possible to sample from an external prior "
                          "(see help of this function on how to fix this).")
        return np.array([pdf.rvs(n, random_state=random_state) for pdf in self.pdf]).T

    def logps(self, x: np.ndarray) -> List[float]:
        """
        Takes a point (sampled parameter values, in the correct order).

        Returns:
           An array of the prior log-probability densities of the given point
           or array of points. The first element on the list is the products
           of 1d priors specified in the ``params`` block, and the following
           ones (if present) are the priors specified in the ``prior`` block
           in the same order.
        """
        logps = self.logps_internal(x)
        if logps != -np.inf:
            if self.external:
                input_params = self._parameterization.to_input(x)
                return [logps] + self.logps_external(input_params)
            else:
                return [logps]
        else:
            return [-np.inf] * (1 + len(self.external))

    def logp(self, x: np.ndarray):
        """
        Takes a point (sampled parameter values, in the correct order).

        Returns:
           The prior log-probability density of the given point or array of points.
        """
        return np.sum(self.logps(x), axis=0)

    def logps_internal(self, x: np.ndarray) -> float:
        """
        Takes a point (sampled parameter values, in the correct order).

        Returns:
           The prior log-probability density of the given point
           or array of points, only including the products
           of 1d priors specified in the ``params`` block, no external priors
        """
        self.log.debug("Evaluating prior at %r", x)
        if all(x <= self._upper_limits) and all(x >= self._lower_limits):
            # Apparently faster to sum list than generator (for short enough lists)
            logps = self._uniform_logp + (sum([logpdf(xi) for logpdf, xi in
                                               zip(self._non_uniform_logpdf,
                                                   x[self._non_uniform_indices])])
                                          if len(self._non_uniform_indices) else 0)
        else:
            logps = -np.inf
        self.log.debug("Got logpriors (internal) = %r", logps)
        return logps

    def logps_external(self, input_params) -> List[float]:
        """Evaluates the logprior using the external prior only."""
        logps = [ext.logp(**{p: input_params[p] for p in ext.params})
                 for ext in self.external.values()]
        self.log.debug("Got logpriors (external) = %r", logps)
        return logps

    def covmat(self, ignore_external=False):
        """
        Returns:
           The covariance matrix of the prior.
        """
        if not ignore_external and self.external:
            raise LoggedError(
                self.log,
                "It is not possible to get the covariance matrix from an external prior.")
        return np.diag([pdf.var() for pdf in self.pdf]).T

    def set_reference(self, ref_info):
        """
        Sets or updates the reference pdf with the given parameter input info.

        ``ref_info`` should be a dict ``{parameter_name: [ref definition]}``, not
        ``{parameter_name: {"ref": [ref definition]}}``.

        When called after prior initialisation, not mentioning a parameter leaves
        its reference pdf unchanged, whereas explicitly setting ``ref: None`` sets
        the prior as the reference pdf.

        You can set different reference pdf's/values for different MPI processes,
        e.g. for fixing different starting points for parallel MCMC chains.
        """
        if not hasattr(self, "ref_pdf"):
            # Initialised with nan's in case ref==None: no ref -> uses prior
            self.ref_pdf = [np.nan] * self.d()
        unknown = set(ref_info).difference(self.params)
        if unknown:
            raise LoggedError(self.log,
                              f"Cannot set reference pdf for parameter(s) {unknown}: "
                              "not sampled parameters.")
        for i, p in enumerate(self.params):
            # The next if ensures correct behavious in "update call",
            # where not mentioning a parameter and making its ref None are different
            # (not changing vs setting to prior)
            if p not in ref_info:
                continue  # init: use prior; update: don't change
            ref = ref_info[p]
            # [number, number] interpreted as Gaussian
            if isinstance(ref, Sequence) and len(ref) == 2 and all(
                    isinstance(n, numbers.Number) for n in ref):
                ref = {"dist": "norm", "loc": ref[0], "scale": ref[1]}
            if isinstance(ref, numbers.Real):
                self.ref_pdf[i] = float(ref)
            elif isinstance(ref, Mapping):
                self.ref_pdf[i] = get_scipy_1d_pdf({p: ref})
            elif ref is None:
                # We only get here if explicit `param: None` mention!
                self.ref_pdf[i] = np.nan
            else:
                raise LoggedError(self.log,
                                  "'ref' for starting position should be None or a number"
                                  ", a list of two numbers for normal mean and deviation,"
                                  "or a dict with parameters for a scipy distribution.")
        # Re-set the pointlike-ref property
        self._set_pointlike()

    @property
    def reference_is_pointlike(self) -> bool:
        """
        Whether there is a fixed reference point for all parameters, such that calls to
        :func:`Prior.reference` would always return the same.
        """
        if not hasattr(self, "_ref_is_pointlike"):
            self._set_pointlike()
        return self._ref_is_pointlike

    def _set_pointlike(self):
        self._ref_is_pointlike = all(
            # np.nan is a numbers.Number instance, but not a fixed ref (uses prior)
<<<<<<< HEAD
            (isinstance(ref, numbers.Number) and ref is not np.nan)
=======
            (isinstance(ref, numbers.Number) and not np.isnan(ref))
>>>>>>> 672959e4
            for ref in self.ref_pdf)

    def reference(self, max_tries=np.inf, warn_if_tries="10d", ignore_fixed=False,
                  warn_if_no_ref=True, random_state=None) -> np.ndarray:
        """
        Returns:
          One sample from the ref pdf. For those parameters that do not have a ref pdf
          defined, their value is sampled from the prior.

        If `ignored_fixed=True` (default: `False`), fixed reference values will be ignored
        in favor of the full prior, ensuring some randomness for all parameters (useful
        e.g. to prevent caching when measuring speeds).

        NB: The way this function works may be a little dangerous:
        if two parameters have an (external)
        joint prior defined and only one of them has a reference pdf, one should
        sample the other from the joint prior *conditioned* to the first one being
        drawn from the reference. Otherwise, one may end up with a point with null
        prior pdf. In any case, it should work for getting initial reference points,
        e.g. for an MCMC chain.
        """
        if np.nan in self.ref_pdf and warn_if_no_ref:
            self.log.info(
                "Reference values or pdfs for some parameters were not provided. "
                "Sampling from the prior instead for those parameters.")
        # As a curiosity, `r is np.nan` was returning False after `r = np.nan` if
        # it had been passed via MPI before the test, since this creates a "new" np.nan
        # NB: isinstance(np.nan, numers.Real) --> True
        where_ignore_ref = [
            isinstance(r, numbers.Real) and (np.isnan(r) or ignore_fixed)
            for r in self.ref_pdf
        ]
        tries = 0
        warn_if_tries = read_dnumber(warn_if_tries, self.d())
        ref_sample = np.empty(len(self.ref_pdf))
        while tries < max_tries:
            tries += 1
            if any(where_ignore_ref):
                prior_sample = self.sample(ignore_external=True,
                                           random_state=random_state)[0]
                ref_sample[where_ignore_ref] = prior_sample[where_ignore_ref]
            for i, ref_pdf in enumerate(self.ref_pdf):
                if not where_ignore_ref[i]:
                    if hasattr(ref_pdf, "rvs"):
                        ref_sample[i] = ref_pdf.rvs(
                            random_state=random_state)  # type: ignore
                    else:
                        ref_sample[i] = ref_pdf.real

            if self.logp(ref_sample) > -np.inf:
                return ref_sample
            if tries == warn_if_tries:
                self.log.warning(
                    "If stuck here, maybe it is not possible to sample from the "
                    "reference pdf a point with non-null prior. Check that the reference "
                    "pdf and the prior are consistent.")
        if self.reference_is_pointlike:
            raise LoggedError(self.log, "The reference point provided has null prior. "
                                        "Set 'ref' to a different point or a pdf.")
        raise LoggedError(
            self.log, "Could not sample from the reference pdf a point with non-"
                      "null prior density after %d tries. "
                      "Maybe your prior is improper of your reference pdf is "
                      "null-defined in the domain of the prior.", max_tries)

    def reference_variances(self):
        """
        Returns:
          The standard variances of the 1d ref pdf's. For those parameters that do not
          have a proposal defined, the standard deviation of the prior can be taken
          as a starting point to estimate one.
        """
        variances = np.array([getattr(ref_pdf, "var", lambda: np.nan)()
                              for i, ref_pdf in enumerate(self.ref_pdf)])
        where_no_ref = np.isnan(variances)
        if np.any(where_no_ref):
            self.mpi_warning("Reference pdf not defined or improper for some parameters. "
                             "Using prior's sigma instead for them.")
            variances[where_no_ref] = np.diag(self.covmat(ignore_external=True
                                                          ))[where_no_ref]
        return variances<|MERGE_RESOLUTION|>--- conflicted
+++ resolved
@@ -671,11 +671,7 @@
     def _set_pointlike(self):
         self._ref_is_pointlike = all(
             # np.nan is a numbers.Number instance, but not a fixed ref (uses prior)
-<<<<<<< HEAD
-            (isinstance(ref, numbers.Number) and ref is not np.nan)
-=======
             (isinstance(ref, numbers.Number) and not np.isnan(ref))
->>>>>>> 672959e4
             for ref in self.ref_pdf)
 
     def reference(self, max_tries=np.inf, warn_if_tries="10d", ignore_fixed=False,
