r"""
.. module:: prior

:Synopsis: Class containing the prior and reference pdf, and other parameter information.
:Author: Jesus Torrado


Basic parameter specification
-----------------------------

The ``params`` block contains all the information intrinsic
to the parameters of the model: their prior pdf and reference pdf, their latex labels,
and useful properties for particular samplers (e.g. width of a proposal pdf in an MCMC
-- see the documentation for each sampler).
The prior and reference pdf are managed by the :class:`Prior` class.

You can specify three different kinds of parameters:

+ **Fixed** parameters are specified by assigning them a value, and are passed directly to
  the likelihood or theory code.
+ **Sampled** parameters need a ``prior`` pdf definition and, optionally,
  a reference pdf (``ref``),
  a LaTeX label to be used when producing plots,
  and additional properties to aid particular samplers.
+ **Derived** parameters do **not** have a prior definition
  (neither a reference value or pdf),
  but can have a LaTeX label and a ``min`` and/or ``max``
  to be used in the sample analysis
  (e.g. to guess the pdf tails correctly if the derived quantity needs to be positive or
  negative -- defaulted to ``-.inf``, ``.inf`` resp.).

The (optional) **reference** pdf (``ref``) for **sampled** parameters defines the region
of the prior which is of most interest (e.g. where most of the prior mass is expected);
samplers needing an initial point for a chain will attempt to draw it from the ``ref``
if it has been defined (otherwise from the prior). A good reference pdf will avoid a long
*burn-in* stage during the sampling. If you assign a single value to ``ref``, samplers
will always start from that value; however this makes convergence tests less reliable as
each chain will start from the same point (so all chains could be stuck near the same
point).

.. note::

   When running in parallel with MPI you can give ``ref`` different values for each of
   the different parallel processes (either at initialisation or by calling
   :func:`Prior.set_reference`). They will be taken into account e.g. for starting
   parallel MCMC chains at different points/distributions of your choice.

The syntax for priors and ref's has the following fields:

+ ``dist`` (default: ``uniform``): any 1-dimensional continuous distribution from
  `scipy.stats <https://docs.scipy.org/doc/scipy/reference/stats.html#continuous-distributions>`_;
  e.g. ``uniform``, ``[log]norm`` for a [log-]gaussian,
  or ``halfnorm`` for a half-gaussian.
+ ``loc`` and ``scale`` (default: 0 and 1, resp.): the *location* and *scale* of the pdf,
  as they are understood for each particular pdf in :class:`scipy.stats`; e.g. for a
  ``uniform`` pdf, ``loc`` is the lower bound and ``scale`` is the length of the domain,
  whereas in a gaussian (``norm``) ``loc`` is the mean and ``scale`` is the standard
  deviation.
+ Additional specific parameters of the distribution, e.g. ``a`` and ``b`` as the powers
  of a Beta pdf.

.. note::

   For bound distributions (e.g. ``uniform``, ``beta``...), you can use the more
   intuitive arguments ``min`` and ``max`` (default: 0 and 1 resp.) instead of ``loc`` and
   ``scale`` (NB: unexpected behaviour for an unbounded pdf).


The order of the parameters is conserved in the table of samples, except that
derived parameters are always moved to the end.

An example ``params`` block:

.. code-block :: yaml

     params:

       A: 1 # fixed!

       B1:  # sampled! with uniform prior on [-1,1] and ref pdf N(mu=0,sigma=0.25)
         prior:
           min: -1
           max:  1
         ref:
           dist: norm
           loc:   0
           scale: 0.25
         latex: \mathcal{B}_2
         proposal: 0.25

       B2:  # sampled! with prior N(mu=0.5,sigma=3) and fixed reference value 1
         prior:
           dist: norm
           loc: 0.5
           scale: 3
         ref: 1  # fixed reference value: all chains start here!
         latex: \mathcal{B}_2
         proposal: 0.5

       C:  # derived!
         min: 0
         latex: \mathcal{C}

You can find another basic example :ref:`here <example_quickstart_shell>`.


.. _prior_external:

Multidimensional priors
-----------------------

The priors described above are obviously 1-dimensional.
You can also define more complicated, multidimensional priors
using a ``prior`` block at the base level (i.e. not indented), as in the
:ref:`the advanced example <example_advanced_shell>`. All the details below also apply to
the definition of :ref:`external likelihoods <likelihood_external>`. We will call these
custom priors "`external` priors".

Inside the ``prior`` block, list a pair of priors as ``[name]: [function]``, where the
functions must return **log**-priors. These priors will be multiplied by the
one-dimensional ones defined above. Even if you define a prior for some parameters
in the ``prior`` block, you still have to specify their bounds in the ``params`` block.

A prior function can be specified in two different ways:

a) **As a function**, either assigning a function defined with ``def``, or a ``lambda``.
   Its arguments must be known parameter names.

b) **As a string,** which will be passed to ``eval()``. The string can be a
   ``lambda`` function definition with known parameters as its arguments (you can
   use ``scipy.stats`` and  ``numpy`` as ``stats`` and ``np`` resp.), or an
   ``import_module('filename').function`` statement if your function is defined in a
   separate file ``filename`` `in the current folder` and is named ``function``
   (see e.g. :ref:`the advanced example <example_advanced_shell>`).

.. note::

   Your function definition may contain keyword arguments that aren't known parameter
   names. They will simply be ignored and left to their default.

.. warning::

   When **resuming** a run using an **external** python object as input (e.g. a prior or a
   likelihood), there is no way for Cobaya to know whether the new object is the same as
   the old one: it is left to the user to ensure reproducibility of those objects between
   runs.

.. warning::

   External priors can only be functions **sampled** and **fixed**
   and **derived** parameters that are dynamically defined in terms of other inputs.
   Derived parameters computed by the theory code cannot be used in a prior, since
   otherwise the full prior could not be computed **before** the likelihood,
   preventing us from avoiding computing the likelihood when the prior is null, or
   forcing a *post-call* to the prior.

   **Workaround:** Define your function as a
   :ref:`external likelihood <likelihood_external>` instead, since likelihoods do have
   access to derived parameters (for an example, see `this comment
   <https://github.com/CobayaSampler/cobaya/issues/18#issuecomment-447818811>`_).


Prior normalization for evidence computation
--------------------------------------------

The one-dimensional priors defined within the ``params`` block are automatically
normalized, so any sampler that computes the evidence will produce the right results as
long as no external priors have been defined, whose normalization is unknown.

To get the prior normalization if using external functions as priors, you can substitute
your likelihood by the :doc:`dummy unit likelihood <likelihood_one>`, and make an initial
run with :doc:`PolyChord <sampler_polychord>` to get the prior volume
(see section :ref:`polychord_bayes_ratios`).

In general, avoid improper priors, since they will produce unexpected errors, e.g.

.. code-block:: yaml

    params:
      a:
        prior:
          min: -.inf
          max:  .inf


.. _repar:

Defining parameters dynamically
-------------------------------

We may want to sample in a parameter space different from the one understood by the
likelihood, e.g. because we expect the posterior to be simpler on the alternative
parameters.

For instance, in the :doc:`advanced example <example_advanced>`, the posterior on the
radius and the angle is a gaussian times a uniform, instead of a more complicated
gaussian ring. This is done in a simple way at
:ref:`the end of the example <example_advanced_rtheta>`.
Let us discuss the general case here.

To enable this, **cobaya** creates a `re-parameterization` layer between the `sampled`
parameters, and the `input` parameters of the likelihood. E.g. if we want to **sample**
from the logarithm of an **input** parameter of the likelihood, we would do:

.. code:: yaml

    params:
      logx:
        prior: [...]
        drop: True
      x: "lambda logx: np.exp(logx)"
      y:
        derived: "lambda x: x**2"

When that information is loaded **cobaya** will create an interface between two sets of
parameters:

+ **Sampled** parameters, i.e. those that have a prior, including ``logx`` but not ``x``
  (it does not have a prior: it's fixed by a function). Those are the ones with which the
  **sampler** interacts. Since the likelihood does not understand them, they must be
  **dropped** with ``drop: True`` if you are using any parameter-agnostic components.

+ Likelihood **input** parameters: those that will be passed to the likelihood
  (or theory). They are identified by either having a prior and not being **dropped**, or
  having being assigned a fixed value or a function. Here, ``x`` would be an input
  parameter, but not ``logx``.

.. _cobaya_diagram:
.. image:: ./img/diagram.svg
   :align: center
   :width: 60%

We can use a similar approach to define dynamical **derived** parameters, which can depend
on *input* and *sampled* parameters. To distinguish their notation from that of input
parameters, we insert the functions defining them under a ``derived`` property
(see the parameter ``y`` in the example above).

.. note::

   **Dynamical derived** parameters can also be functions of yet-undefined parameters.
   In that case, those parameters will be automatically requested from the likelihood (or
   theory code) that understands them.

.. note::

   Also available are the :math:`\chi^2 = -2 \log \mathcal{L}` of the used likelihoods,
   as `chi2__[name]`, e.g.

   .. code:: yaml

     likelihood:
       my_like: [...]
     params:
       my_derived:
         derived: "lambda chi2__my_like: [...]"

.. note::

   By default, the values of **dynamical input** parameters (e.g. ``x`` above) are saved
   as if they were derived parameters. If you would like to ignore them, define them using
   the following *extended notation*:

   .. code:: yaml

      params:
        x:
          value: "lambda logx: np.exp(logx)"
          derived: False

.. note::

   If you want to fix the value of a parameter whose only role is being an argument of a
   dynamically defined one and is *not supposed to be passed to the likelihood*, you need
   to explicitly *drop* it. E.g. suppose that you want to sample from a likelihood that
   depends on ``x``, but want to use ``log(x)`` as the sampled parameter; you would do it
   like this:

   .. code:: yaml

      params:
        logx:
          prior: [...]
          drop: True
        x:
          value: "lambda logx: np.exp(x)"

   Now, if you want to fix the value of ``logx`` without changing the structure of the
   input, do

   .. code:: yaml

      params:
        logx:
          value: [fixed_value]
          drop: True
        x:
          value: "lambda logx: np.exp(x)"


.. _prior_inheritance:

Changing and redefining parameters; inheritance
-----------------------------------------------

As we will see in the :doc:`likelihoods documentation <likelihoods>`, just by mentioning a
likelihood, the parameters of its default experimental model are
inherited without needing to re-state them.

But you may want to fix their value, re-define their prior or some other property in
your input file. To do that, simply state you new parameter definition as you would
normally do. For your convenience, if you do that, you don't need to re-state all of the
properties of the parameters (e.g. the latex label if just changing the prior).

As a general rule, when trying to redefine anything in a parameter, everything not
re-defined is inherited, except for the prior, which must not be inheritable in order to
allow re-defining sampled parameters into something else.

Just give it a try and it should work fine, but, in case you need the details:

* Re-defining **fixed** into:

 - **fixed**: simply assign it a new value
 - **sampled**: define a prior for it (and optionally reference, label, etc.)
 - **derived**: mention the parameter and assign nothing to it (you may define a
   min, max or latex label, but *not a prior*)

* Re-defining **sampled** into:

 - **fixed**: simply assign it a value
 - **sampled**: change any of prior/ref/latex, etc, to your taste; the rest are inherited
   from the defaults
 - **derived**: mention the parameter and assign nothing to it (you may define a
   min, max or latex label, but *not a prior*; the label is inherited from the defaults)

* Re-defining **derived** into:

 - **fixed**: simply assign it a value
 - **sampled**: define a prior for it (and optionally reference, label, etc.)
 - **derived**: change any of prior/ref/latex, etc, to your taste; the rest are inherited
   from the defaults

"""

# Global
import numpy as np
import numbers
from types import MethodType
from typing import Sequence, NamedTuple, Callable, Optional, Mapping, List

# Local
from cobaya.conventions import prior_1d_name
from cobaya.typing import PriorsDict
from cobaya.tools import get_external_function, get_scipy_1d_pdf, read_dnumber
from cobaya.tools import _fast_norm_logpdf, getfullargspec
from cobaya.log import LoggedError, HasLogger
from cobaya.parameterization import Parameterization

# Fast logpdf for uniforms and norms (do not understand nan masks!)
fast_logpdfs = {"norm": _fast_norm_logpdf}


class ExternalPrior(NamedTuple):
    logp: Callable
    params: Sequence[str]


class Prior(HasLogger):
    """
    Class managing the prior and reference pdf's.
    """

    def __init__(self, parameterization: Parameterization,
                 info_prior: Optional[PriorsDict] = None):
        """
        Initializes the prior and reference pdf's from the input information.
        """
        self.set_logger()
        self._parameterization = parameterization
        sampled_params_info = parameterization.sampled_params_info()
        # pdf: a list of independent components
        # in principle, separable: one per parameter
        self.params = []
        self.pdf = []
        self._bounds = np.zeros((len(sampled_params_info), 2))
        for i, p in enumerate(sampled_params_info):
            self.params += [p]
            prior = sampled_params_info[p].get("prior")
            self.pdf += [get_scipy_1d_pdf({p: prior})]
            fast_logpdf = fast_logpdfs.get(self.pdf[-1].dist.name)
            if fast_logpdf:
                self.pdf[-1].logpdf = MethodType(fast_logpdf, self.pdf[-1])
            self._bounds[i] = [-np.inf, np.inf]
            try:
                self._bounds[i] = self.pdf[-1].interval(1)
            except AttributeError:
                raise LoggedError(self.log, "No bounds defined for parameter '%s' "
                                            "(maybe not a scipy 1d pdf).", p)
        self._uniform_indices = np.array(
            [i for i, pdf in enumerate(self.pdf) if pdf.dist.name == 'uniform'],
            dtype=int)
        self._non_uniform_indices = np.array(
            [i for i in range(len(self.pdf)) if i not in self._uniform_indices],
            dtype=int)
        self._non_uniform_logpdf = [self.pdf[i].logpdf for i in self._non_uniform_indices]
        self._upper_limits = self._bounds[:, 1].copy()
        self._lower_limits = self._bounds[:, 0].copy()
        self._uniform_logp = -np.sum(np.log(self._upper_limits[self._uniform_indices] -
                                            self._lower_limits[self._uniform_indices]))
        # Set the reference pdf's
        self.set_reference({p: v.get("ref") for p, v in sampled_params_info.items()})
        # Process the external prior(s):
        self.external = {}
        self.external_dependence = set()
        info_prior = info_prior or {}
        for name in info_prior:
            if name == prior_1d_name:
                raise LoggedError(self.log, "The name '%s' is a reserved prior name. "
                                            "Please use a different one.", prior_1d_name)
            self.log.debug(
                "Loading external prior '%s' from: '%s'", name, info_prior[name])
            logp = get_external_function(info_prior[name], name=name)
            argspec = getfullargspec(logp)
            known = set(parameterization.input_params())
            params = [p for p in argspec.args if p in known]
            params_without_default = set(
                argspec.args[:(len(argspec.args) - len(argspec.defaults or []))])
            unknown = params_without_default - known
            if unknown:
                if unknown.intersection(parameterization.derived_params()):
                    err = ("External prior '%s' has arguments %s that are output derived "
                           "parameters, Priors must be functions of input parameters. "
                           "Use a separate 'likelihood' for the prior if needed.")
                else:
                    err = ("Some of the arguments of the external prior '%s' cannot be "
                           "found and don't have a default value either: %s")
                raise LoggedError(self.log, err, name, list(unknown))
            self.external_dependence.update(params)
            self.external[name] = ExternalPrior(logp=logp, params=params)
            self.mpi_warning("External prior '%s' loaded. "
                             "Mind that it might not be normalized!", name)

        parameterization.check_dropped(self.external_dependence)

    def d(self):
        """
        Returns:
           Dimensionality of the parameter space.
        """
        return len(self.pdf)

    # Not very useful, except for getting the prior names as list(self)
    # Created for consistency with likelihoods
    def __iter__(self):
        return (p for p in [prior_1d_name] + list(self.external))

    def __len__(self):
        return 1 + len(self.external)

    def bounds(self, confidence_for_unbounded=1):
        """
        For unbounded parameters, if ``confidence_for_unbounded < 1`` given, the
        returned interval contains the requested confidence level interval with equal
        areas around the median.

        Returns:
           An array of bounds ``[min,max]`` for the parameters, in the order given by the
           input.

        NB: If an external prior has been defined, the bounds given in the 'prior'
        sub-block of that particular parameter's info may not be faithful to the
        externally defined prior.
        """
        if confidence_for_unbounded >= 1:
            return self._bounds
        bounds = self._bounds.copy()
        infs = list(set(np.argwhere(np.isinf(bounds)).T[0]))
        try:
            if infs:
                self.mpi_warning("There are unbounded parameters (%r). Prior bounds "
                                 "are given at %s confidence level. Beware of "
                                 "likelihood modes at the edge of the prior",
                                 [self.params[ix] for ix in infs],
                                 confidence_for_unbounded)
                bounds[infs] = [
                    self.pdf[i].interval(confidence_for_unbounded) for i in infs]
            return bounds
        except AttributeError:
            raise LoggedError(
                self.log,
                "Some parameter names (positions %r) have no bounds defined.", infs)

    def sample(self, n=1, ignore_external=False, random_state=None):
        """
        Generates samples from the prior pdf.

        If an external prior has been defined, it is not possible to sample from the prior
        directly. In that case, if you want to sample from the "default" pdf (i.e.
        ignoring the external prior), set ``ignore_external=True``.

        Returns:
          Array of ``n`` samples from the prior, as vectors ``[value of param 1, ...]``.
        """
        if not ignore_external and self.external:
            raise LoggedError(
                self.log, "It is not possible to sample from an external prior "
                          "(see help of this function on how to fix this).")
        return np.array([pdf.rvs(n, random_state=random_state) for pdf in self.pdf]).T

    def logps(self, x: np.ndarray) -> List[float]:
        """
        Takes a point (sampled parameter values, in the correct order).

        Returns:
           An array of the prior log-probability densities of the given point
           or array of points. The first element on the list is the products
           of 1d priors specified in the ``params`` block, and the following
           ones (if present) are the priors specified in the ``prior`` block
           in the same order.
        """
        logps = self.logps_internal(x)
        if logps != -np.inf:
            if self.external:
                input_params = self._parameterization.to_input(x)
                return [logps] + self.logps_external(input_params)
            else:
                return [logps]
        else:
            return [-np.inf] * (1 + len(self.external))

    def logp(self, x: np.ndarray):
        """
        Takes a point (sampled parameter values, in the correct order).

        Returns:
           The prior log-probability density of the given point or array of points.
        """
        return np.sum(self.logps(x), axis=0)

    def logps_internal(self, x: np.ndarray) -> float:
        """
        Takes a point (sampled parameter values, in the correct order).

        Returns:
           The prior log-probability density of the given point
           or array of points, only including the products
           of 1d priors specified in the ``params`` block, no external priors
        """
        self.log.debug("Evaluating prior at %r", x)
        if all(x <= self._upper_limits) and all(x >= self._lower_limits):
            logps = self._uniform_logp + (sum([logpdf(xi) for logpdf, xi in
                                               zip(self._non_uniform_logpdf,
                                                   x[self._non_uniform_indices])])
                                          if len(self._non_uniform_indices) else 0)
        else:
            logps = -np.inf

        self.log.debug("Got logpriors = %r", logps)
        return logps

    def logps_external(self, input_params) -> List[float]:
        """Evaluates the logprior using the external prior only."""
        return [ext.logp(**{p: input_params[p] for p in ext.params})
                for ext in self.external.values()]

    def covmat(self, ignore_external=False):
        """
        Returns:
           The covariance matrix of the prior.
        """
        if not ignore_external and self.external:
            raise LoggedError(
                self.log,
                "It is not possible to get the covariance matrix from an external prior.")
        return np.diag([pdf.var() for pdf in self.pdf]).T

    def set_reference(self, ref_info):
        """
        Sets or updates the reference pdf with the given parameter input info.

        ``ref_info`` should be a dict ``{parameter_name: [ref definition]}``, not
        ``{parameter_name: {"ref": [ref definition]}}``.

        When called after prior initialisation, not mentioning a parameter leaves
        its reference pdf unchanged, whereas explicitly setting ``ref: None`` sets
        the prior as the reference pdf.

        You can set different reference pdf's/values for different MPI processes,
        e.g. for fixing different starting points for parallel MCMC chains.
        """
        if not hasattr(self, "ref_pdf"):
            # Initialised with nan's in case ref==None: no ref -> uses prior
            self.ref_pdf = [np.nan] * self.d()
        unknown = set(ref_info).difference(self.params)
        if unknown:
            raise LoggedError(self.log,
                              f"Cannot set reference pdf for parameter(s) {unknown}: "
                              "not sampled parameters.")
        for i, p in enumerate(self.params):
            # The next if ensures correct behavious in "update call",
            # where not mentioning a parameter and making its ref None are different
            # (not changing vs setting to prior)
            if p not in ref_info:
                continue  # init: use prior; update: don't change
            ref = ref_info[p]
            # [number, number] interpreted as Gaussian
            if isinstance(ref, Sequence) and len(ref) == 2 and all(
                    isinstance(n, numbers.Number) for n in ref):
                ref = {"dist": "norm", "loc": ref[0], "scale": ref[1]}
            if isinstance(ref, numbers.Real):
                self.ref_pdf[i] = float(ref)
            elif isinstance(ref, Mapping):
                self.ref_pdf[i] = get_scipy_1d_pdf({p: ref})
            elif ref is None:
                # We only get here if explicit `param: None` mention!
                self.ref_pdf[i] = np.nan
            else:
                raise LoggedError(self.log,
                                  "'ref' for starting position should be None or a number"
                                  ", a list of two numbers for normal mean and deviation,"
                                  "or a dict with parameters for a scipy distribution.")
        # Re-set the pointlike-ref property
        if hasattr(self, "_ref_is_pointlike"):
            delattr(self, "_ref_is_pointlike")
        self.reference_is_pointlike

<<<<<<< HEAD
# TODO: check for errors due to the change into property
# TODO: check for errors in test for pointlike-ness
=======
>>>>>>> ac3ed01f
    @property
    def reference_is_pointlike(self) -> bool:
        """
        Whether there is a fixed reference point for all parameters, such that calls to
        :func:`Prior.reference` would always return the same.
        """
        if not hasattr(self, "_ref_is_pointlike"):
            self._ref_is_pointlike = all(
                # np.nan is a numbers.Number instance, but not a fixed ref (uses prior)
                (isinstance(ref, numbers.Number) and ref is not np.nan)
                for ref in self.ref_pdf)
        return self._ref_is_pointlike

    def reference(self, max_tries=np.inf, warn_if_tries="10d", ignore_fixed=False,
                  warn_if_no_ref=True, random_state=None) -> np.ndarray:
        """
        Returns:
          One sample from the ref pdf. For those parameters that do not have a ref pdf
          defined, their value is sampled from the prior.

        If `ignored_fixed=True` (default: `False`), fixed reference values will be ignored
        in favor of the full prior, ensuring some randomness for all parameters (useful
        e.g. to prevent caching when measuring speeds).

        NB: The way this function works may be a little dangerous:
        if two parameters have an (external)
        joint prior defined and only one of them has a reference pdf, one should
        sample the other from the joint prior *conditioned* to the first one being
        drawn from the reference. Otherwise, one may end up with a point with null
        prior pdf. In any case, it should work for getting initial reference points,
        e.g. for an MCMC chain.
        """
        if np.nan in self.ref_pdf and warn_if_no_ref:
            self.log.info(
                "Reference values or pdfs for some parameters were not provided. "
                "Sampling from the prior instead for those parameters.")

        where_ignore_ref = [r is np.nan or ignore_fixed and isinstance(r, numbers.Real)
                            for r in self.ref_pdf]
        tries = 0
        warn_if_tries = read_dnumber(warn_if_tries, self.d())
        ref_sample = np.empty(len(self.ref_pdf))
        while tries < max_tries:
            tries += 1
            if any(where_ignore_ref):
                prior_sample = self.sample(ignore_external=True,
                                           random_state=random_state)[0]
                ref_sample[where_ignore_ref] = prior_sample[where_ignore_ref]
            for i, ref_pdf in enumerate(self.ref_pdf):
                if not where_ignore_ref[i]:
                    if hasattr(ref_pdf, "rvs"):
                        ref_sample[i] = ref_pdf.rvs(
                            random_state=random_state)  # type: ignore
                    else:
                        ref_sample[i] = ref_pdf.real

            if self.logp(ref_sample) > -np.inf:
                return ref_sample
            if tries == warn_if_tries:
                self.log.warning(
                    "If stuck here, maybe it is not possible to sample from the "
                    "reference pdf a point with non-null prior. Check that the reference "
                    "pdf and the prior are consistent.")
        if self.reference_is_pointlike:
            raise LoggedError(self.log, "The reference point provided has null prior. "
                                        "Set 'ref' to a different point or a pdf.")
        raise LoggedError(
            self.log, "Could not sample from the reference pdf a point with non-"
                      "null prior density after %d tries. "
                      "Maybe your prior is improper of your reference pdf is "
                      "null-defined in the domain of the prior.", max_tries)

    def reference_variances(self):
        """
        Returns:
          The standard variances of the 1d ref pdf's. For those parameters that do not
          have a proposal defined, the standard deviation of the prior can be taken
          as a starting point to estimate one.
        """
        variances = np.array([getattr(ref_pdf, "var", lambda: np.nan)()
                              for i, ref_pdf in enumerate(self.ref_pdf)])
        where_no_ref = np.isnan(variances)
        if np.any(where_no_ref):
            self.mpi_warning("Reference pdf not defined or improper for some parameters. "
                             "Using prior's sigma instead for them.")
            variances[where_no_ref] = np.diag(self.covmat(ignore_external=True
                                                          ))[where_no_ref]
        return variances<|MERGE_RESOLUTION|>--- conflicted
+++ resolved
@@ -623,11 +623,6 @@
             delattr(self, "_ref_is_pointlike")
         self.reference_is_pointlike
 
-<<<<<<< HEAD
-# TODO: check for errors due to the change into property
-# TODO: check for errors in test for pointlike-ness
-=======
->>>>>>> ac3ed01f
     @property
     def reference_is_pointlike(self) -> bool:
         """
