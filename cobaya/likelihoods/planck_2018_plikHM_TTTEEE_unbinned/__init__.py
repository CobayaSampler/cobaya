<<<<<<< HEAD
from cobaya.likelihoods._planck_clik_prototype import _planck_clik_prototype
from cobaya.likelihoods._planck_clik_prototype import install as install_common
from cobaya.likelihoods._planck_clik_prototype import is_installed as is_installed_common


class planck_2018_plikHM_TTTEEE_unbinned(_planck_clik_prototype):
    defaults = """
        likelihood:
          planck_2018_plikHM_TTTEEE_unbinned:
            path:
            clik_file: plc_3.0/hi_l/plik/plik_rd12_HM_v22b_TTTEEE_bin1.clik
            product_id: "1900"
            # Aliases for automatic covariance matrix
            renames: [plikHM_TTTEEE]
            # Speed in evaluations/second
            speed: 3
            # Nuisance parameters (do not change)
            nuisance: [calib, TT, TEEE]"""


def is_installed(**kwargs):
    kwargs["name"] = __name__.split(".")[-1]
    return is_installed_common(**kwargs)


def install(**kwargs):
    kwargs["name"] = __name__.split(".")[-1]
    return install_common(**kwargs)
=======
from cobaya.likelihoods.planck_2018_plikHM_TTTEEE import planck_2018_plikHM_TTTEEE


class planck_2018_plikHM_TTTEEE_unbinned(planck_2018_plikHM_TTTEEE):
    pass
>>>>>>> 2ae6cec3
<|MERGE_RESOLUTION|>--- conflicted
+++ resolved
@@ -1,36 +1,5 @@
-<<<<<<< HEAD
 from cobaya.likelihoods._planck_clik_prototype import _planck_clik_prototype
-from cobaya.likelihoods._planck_clik_prototype import install as install_common
-from cobaya.likelihoods._planck_clik_prototype import is_installed as is_installed_common
 
 
 class planck_2018_plikHM_TTTEEE_unbinned(_planck_clik_prototype):
-    defaults = """
-        likelihood:
-          planck_2018_plikHM_TTTEEE_unbinned:
-            path:
-            clik_file: plc_3.0/hi_l/plik/plik_rd12_HM_v22b_TTTEEE_bin1.clik
-            product_id: "1900"
-            # Aliases for automatic covariance matrix
-            renames: [plikHM_TTTEEE]
-            # Speed in evaluations/second
-            speed: 3
-            # Nuisance parameters (do not change)
-            nuisance: [calib, TT, TEEE]"""
-
-
-def is_installed(**kwargs):
-    kwargs["name"] = __name__.split(".")[-1]
-    return is_installed_common(**kwargs)
-
-
-def install(**kwargs):
-    kwargs["name"] = __name__.split(".")[-1]
-    return install_common(**kwargs)
-=======
-from cobaya.likelihoods.planck_2018_plikHM_TTTEEE import planck_2018_plikHM_TTTEEE
-
-
-class planck_2018_plikHM_TTTEEE_unbinned(planck_2018_plikHM_TTTEEE):
-    pass
->>>>>>> 2ae6cec3
+    pass