--- conflicted
+++ resolved
@@ -35,12 +35,7 @@
         self.set_logger(self.name)
         self.folder = os.sep.join(output_prefix.split(os.sep)[:-1]) or "."
         self.prefix = (lambda x: x if x != "." else "")(output_prefix.split(os.sep)[-1])
-<<<<<<< HEAD
-        self.prefix_regexp_str = \
-            re.escape(os.path.join(self.folder, self.prefix)) + (r"\." if self.prefix else "")
-=======
-        self.prefix_regexp_str = self.prefix + (r"\." if self.prefix else "")
->>>>>>> b1d77066
+        self.prefix_regexp_str = re.escape(self.prefix) + (r"\." if self.prefix else "")
         self.force = force
         if resume and force and output_prefix:
             # No resume and force at the same time (if output)
@@ -232,14 +227,23 @@
                     except OutputError as e:
                         raise LoggedError(self.log, str(e))
 
-    def delete_with_regexp(self, regexp):
-        """
-        Deletes all files compatible with the given regexp.
-        """
-        file_names = find_with_regexp(regexp, self.folder)
-        if file_names:
-            self.log.debug("From regexp %r, deleting files %r", regexp.pattern,
-                           file_names)
+    def delete_with_regexp(self, regexp, root=None):
+        """
+        Deletes all files compatible with the given `regexp`.
+
+        If `regexp` is `None` and `root` is defined, deletes the `root` folder.
+        """
+        if root is None:
+            root = self.folder
+        if regexp is not None:
+            file_names = find_with_regexp(regexp, root)
+            if file_names:
+                self.log.debug(
+                    "From regexp %r in folder %r, deleting files %r", regexp.pattern,
+                    root, file_names)
+        else:
+            file_names = [root]
+            self.log.debug("Deleting folder %r", root)
         for f in file_names:
             try:
                 os.remove(f)
@@ -307,7 +311,8 @@
         """
         return [
             f2 for f2 in [os.path.join(self.folder, f) for f in os.listdir(self.folder)]
-            if self.is_collection_file_name(f2, name=name, extension=extension)]
+            if self.is_collection_file_name(
+                    os.path.split(f2)[1], name=name, extension=extension)]
 
     def load_collections(self, model, skip=0, thin=1, concatenate=False,
                          name=None, extension=None):
