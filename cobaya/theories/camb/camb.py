"""
.. module:: theories.camb

:Synopsis: Managing the CAMB cosmological code
:Author: Jesus Torrado and Antony Lewis

.. |br| raw:: html

   <br />

This module imports and manages the CAMB cosmological code.
It requires CAMB 1.5 or higher.

.. note::

   **If you use this cosmological code, please cite it as:**
   |br|
   A. Lewis, A. Challinor, A. Lasenby,
   *Efficient computation of CMB anisotropies in closed FRW*
   (`arXiv:astro-ph/9911177 <https://arxiv.org/abs/astro-ph/9911177>`_)
   |br|
   C. Howlett, A. Lewis, A. Hall, A. Challinor,
   *CMB power spectrum parameter degeneracies in the era of precision cosmology*
   (`arXiv:1201.3654 <https://arxiv.org/abs/1201.3654>`_)


Usage
-----

If you are using a likelihood that requires some observable from CAMB, simply add CAMB
to the theory block.

You can specify any parameter that CAMB understands in the ``params`` block:

.. code-block:: yaml

   theory:
     camb:
       extra_args:
         [any param that CAMB understands, for FIXED and PRECISION]

   params:
       [any param that CAMB understands, fixed, sampled or derived]


If you want to use your own version of CAMB, you need to specify its location with a
``path`` option inside the ``camb`` block. If you do not specify a ``path``,
CAMB will be loaded from the automatic-install ``packages_path`` folder, if specified, or
otherwise imported as a globally-installed Python package. If you want to force that
the global ``camb`` installation is used, pass ``path='global'``. Cobaya will print at
initialisation where CAMB was actually loaded from.


.. _camb_access:

Access to CAMB computation products
^^^^^^^^^^^^^^^^^^^^^^^^^^^^^^^^^^^

You can retrieve CAMB computation products within likelihoods (or other pipeline
components in general) or manually from a :class:`~model.Model` as long as you have added
them as requisites; see :doc:`cosmo_external_likelihood` or
:doc:`cosmo_external_likelihood_class` for the likelihood case, and :doc:`cosmo_model` for
the manual case.

The products that you can request and later retrieve are listed in
:func:`~theories.cosmo.BoltzmannBase.must_provide`.

If you would like to access a CAMB result that is not accessible that way, you can access
the full CAMB results object
`CAMBdata <https://camb.readthedocs.io/en/latest/results.html#camb.results.CAMBdata>`_
directly by adding ``{"CAMBdata": None}`` to your requisites, and then retrieving it with
``provider.get_CAMBdata()``.

In general, the use of ``CAMBdata`` should be avoided in public code, since it breaks
compatibility with other Boltzmann codes at the likelihood interface level. If you need
a quantity for a public code that is not generally interfaced in
:func:`~theories.cosmo.BoltzmannBase.must_provide`, let us know if you think it makes
sense to add it.


.. _camb_modify:

Modifying CAMB
^^^^^^^^^^^^^^

If you modify CAMB and add new variables, make sure that the variables you create are
exposed in the Python interface (`instructions here
<https://camb.readthedocs.io/en/latest/model.html#camb.model.CAMBparams>`__).
If you follow those instructions you do not need to make any additional modification in
Cobaya.

If your modification involves new computed quantities, add a retrieving method to
`CAMBdata <https://camb.readthedocs.io/en/latest/results.html#camb.results.CAMBdata>`_,
and see :ref:`camb_access`.

You can use the :doc:`model wrapper <cosmo_model>` to test your modification by
evaluating observables or getting derived quantities at known points in the parameter
space (set ``debug: True`` to get more detailed information of what exactly is passed to
CAMB).

In your CAMB modification, remember that you can raise a ``CAMBParamRangeError`` or a
``CAMBError`` whenever the computation of any observable would fail, but you do not
expect that observable to be compatible with the data (e.g. at the fringes of the
parameter space). Whenever such an error is raised during sampling, the likelihood is
assumed to be zero, and the run is not interrupted.

.. note::

   If your modified CAMB has a lower version number than the minimum required by Cobaya,
   you will get an error at initialisation. You may still be able to use it by setting the
   option ``ignore_obsolete: True`` in the ``camb`` block (though you would be doing that
   at your own risk; ideally you should translate your modification to a newer CAMB
   version, in case there have been important fixes since the release of your baseline
   version).


Installation
------------

Pre-requisites
^^^^^^^^^^^^^^

**cobaya** calls CAMB using its Python interface, which requires that you compile CAMB
using intel's ifort compiler or the GNU gfortran compiler version 6.4 or later.
To check if you have the latter, type ``gfortran --version`` in the shell,
and the first line should look like

.. code::

   GNU Fortran ([your OS version]) [gfortran version] [release date]

Check that ``[gfortran's version]`` is at least 6.4. If you get an error instead, you need
to install gfortran (contact your local IT service).

CAMB comes with binaries pre-built for Windows, so if you don't need to modify the CAMB
source code, no Fortran compiler is needed.

If you are using Anaconda you can also install a pre-compiled CAMB package from conda
forge using

.. code::

  conda install -c conda-forge camb

Automatic installation
^^^^^^^^^^^^^^^^^^^^^^

If you do not plan to modify CAMB, the easiest way to install it is using the
:doc:`automatic installation script <installation_cosmo>`. Just make sure that
``theory: camb:`` appears in one of the files passed as arguments to the installation
script.


Manual installation (or using your own version)
^^^^^^^^^^^^^^^^^^^^^^^^^^^^^^^^^^^^^^^^^^^^^^^

If you are planning to modify CAMB or use an already modified version,
you should not use the automatic installation script. Use the installation method that
best adapts to your needs:

* [**Recommended for staying up-to-date**]
  To install CAMB locally and keep it up-to-date, clone the
  `CAMB repository in GitHub <https://github.com/cmbant/CAMB>`_
  in some folder of your choice, say ``/path/to/theories/CAMB``:

  .. code:: bash

      $ cd /path/to/theories
      $ git clone --recursive https://github.com/cmbant/CAMB.git
      $ cd CAMB
      $ python setup.py build

  To update to the last changes in CAMB (master), run ``git pull`` from CAMB's folder and
  re-build using the last command. If you do not want to use multiple versions of CAMB,
  you can also make your local installation available to python generally by installing
  it using

.. code:: bash

     $ python -m pip install -e /path/to/CAMB

* [**Recommended for modifying CAMB**]
  First, `fork the CAMB repository in GitHub <https://github.com/cmbant/CAMB>`_
  (follow `these instructions <https://help.github.com/articles/fork-a-repo/>`_) and then
  follow the same steps as above, substituting the second one with:

  .. code:: bash

      $ git clone --recursive https://[YourGithubUser]@github.com/[YourGithubUser]/CAMB.git

* To use your own version, assuming it's placed under ``/path/to/theories/CAMB``,
  just make sure it is compiled.

In the cases above, you **must** specify the path to your CAMB installation in
the input block for CAMB (otherwise a system-wide CAMB may be used instead):

.. code:: yaml

   theory:
     camb:
       path: /path/to/theories/CAMB

.. note::

   In any of these methods, if you intend to switch between different versions or
   modifications of CAMB you should not install CAMB as python package using
   ``pip install``, as the official instructions suggest. It is not necessary
   if you indicate the path to your preferred installation as explained above.
"""

# Global
import sys
import os
import numbers
import ctypes
import platform
from copy import deepcopy
from typing import NamedTuple, Any, Callable, Optional
import numpy as np
from itertools import chain
# Local
from cobaya.component import ComponentNotInstalledError, load_external_module
from cobaya.theories.cosmo import BoltzmannBase
from cobaya.log import LoggedError, get_logger
from cobaya.install import download_github_release, check_gcc_version
from cobaya.tools import getfullargspec, get_class_methods, get_properties, \
    check_module_version, str_to_list, Pool1D, Pool2D, PoolND, VersionCheckError
from cobaya.theory import HelperTheory
from cobaya.typing import InfoDict, empty_dict


# Result collector
class Collector(NamedTuple):
    method: Callable
    args: list = []
    kwargs: dict = {}
    z_pool: Optional[PoolND] = None
    post: Optional[Callable] = None


class CAMBOutputs(NamedTuple):
    camb_params: Any
    results: Any
    derived: dict


class CAMB(BoltzmannBase):
    r"""
    CAMB cosmological Boltzmann code \cite{Lewis:1999bs,Howlett:2012mh}.
    """

    # Name of the Class repo/folder and version to download
    _camb_repo_name = "cmbant/CAMB"
    _camb_repo_version = os.environ.get("CAMB_REPO_VERSION", "master")
    _camb_min_gcc_version = "6.4"
    _min_camb_version = '1.5.0'

    file_base_name = 'camb'
    external_primordial_pk: bool
    camb: Any
    ignore_obsolete: bool

    def initialize(self):
        """Importing CAMB from the correct path, if given."""
        try:
            install_path = (lambda p: self.get_path(p) if p else None)(self.packages_path)
            min_version = None if self.ignore_obsolete else self._min_camb_version
            self.camb = load_external_module(
                "camb", path=self.path, install_path=install_path,
                min_version=min_version, get_import_path=self.get_import_path,
                logger=self.log, not_installed_level="debug")
        except VersionCheckError as excpt:
            raise VersionCheckError(
                str(excpt) + " If you are using CAMB unmodified, upgrade with"
                             "`cobaya-install camb --upgrade`. If you are using a modified CAMB, "
                             "set the option `ignore_obsolete: True` for CAMB.")
        except ComponentNotInstalledError as excpt:
            raise ComponentNotInstalledError(
                self.log, (f"Could not find CAMB: {excpt}. "
                           "To install it, run `cobaya-install camb`"))
        super().initialize()
        self.extra_attrs = {"Want_CMB": False, "Want_cl_2D_array": False,
                            'WantCls': False}
        # Derived parameters that may not have been requested, but will be necessary later
        self.derived_extra = []
        # Some default settings
        self.needs_perts = False
        self.limber = False
        self.non_linear_sources = False
        self.non_linear_pk = False
        self._base_params = None
        self._needs_lensing_cross = False
        self._sigmaR_z_indices = {}

        if self.external_primordial_pk:
            self.extra_args['initial_power_model'] \
                = self.camb.initialpower.SplinedInitialPower
            self.initial_power_args, self.power_params = {}, []
        else:
            power_spectrum = self.camb.CAMBparams.make_class_named(
                self.extra_args.get('initial_power_model',
                                    self.camb.initialpower.InitialPowerLaw),
                self.camb.initialpower.InitialPower)
            self.initial_power_args, self.power_params = \
                self._extract_params(power_spectrum.set_params)

        nonlin = self.camb.CAMBparams.make_class_named(
            self.extra_args.get('non_linear_model',
                                self.camb.nonlinear.Halofit),
            self.camb.nonlinear.NonLinearModel)

        self.nonlin_args, self.nonlin_params = self._extract_params(nonlin.set_params)

        self.requires = str_to_list(getattr(self, "requires", []))
        self._transfer_requires = [p for p in self.requires if
                                   p not in self.get_can_support_params()]
        self.requires = [p for p in self.requires if p not in self._transfer_requires]

    def _extract_params(self, set_func):
        args = {}
        params = []
        pars = getfullargspec(set_func)
        for arg in pars.args[1:len(pars.args) - len(pars.defaults or [])]:
            params.append(arg)
        if pars.defaults:
            for arg, v in zip(pars.args[len(pars.args) - len(pars.defaults):],
                              pars.defaults):
                if arg in self.extra_args:
                    args[arg] = self.extra_args.pop(arg)
                elif (isinstance(v, numbers.Number)
                      or v is None) and 'version' not in arg:
                    params.append(arg)
        return args, params

    def initialize_with_params(self):
        # must set WantTensors manually if using external_primordial_pk
        if not self.external_primordial_pk \
                and set(self.input_params).intersection({'r', 'At'}):
            self.extra_attrs["WantTensors"] = True
            self.extra_attrs["Accuracy.AccurateBB"] = True

        if "sigma8" in self.input_params:
            if "As" in self.input_params:
                raise LoggedError(self.log,
                                  "Both As and sigma8 have been provided as input. "
                                  "This will likely cause ill-defined outputs.")
            self.extra_attrs["WantTransfer"] = True
            self.add_to_redshifts([0.])

    def initialize_with_provider(self, provider):
        if "sigma8" in self.input_params or "As" in self.output_params:
            if not self.needs_perts:
                raise LoggedError(self.log, "Using sigma8 as input or As as output "
                                            "but not using any power spectrum results")
            if (power_model := self.extra_args.get('initial_power_model')) and not \
                    isinstance(self.camb.CAMBparams.make_class_named(power_model),
                               self.camb.initialpower.InitialPowerLaw):
                raise LoggedError(self.log, "Using sigma8 as an input and As as an "
                                            "output is only supported for power law "
                                            "initial power spectra.")
        super().initialize_with_provider(provider)

    def get_can_support_params(self):
        params = self.power_params + self.nonlin_params
        if not self.external_primordial_pk:
            params += ["sigma8"]
        return params

    def get_allow_agnostic(self):
        return False

    def set_cl_reqs(self, reqs):
        """
        Sets some common settings for both lensed and unlensed Cl's.
        """
        self.extra_args["lmax"] = max(
            max(reqs.values()), self.extra_args.get("lmax", 0))
        self.needs_perts = True
        self.extra_attrs["Want_CMB"] = True
        self.extra_attrs["WantCls"] = True
        if 'TCMB' not in self.derived_extra:
            self.derived_extra += ['TCMB']

    def must_provide(self, **requirements):
        # Computed quantities required by the likelihoods
        # Note that redshifts below are treated differently for background quantities,
        #   where no additional transfer computation is needed (e.g. H(z)),
        #   and matter-power-related quantities, that require additional computation
        #   and need the redshifts to be passed at CAMBParams instantiation.
        #   Also, we always make sure that those redshifts are sorted in descending order,
        #   since all CAMB related functions return quantities in that implicit order
        # The following super call makes sure that the requirements are properly
        # accumulated, i.e. taking the max of precision requests, etc.
        super().must_provide(**requirements)
        CAMBdata = self.camb.CAMBdata

        for k, v in self._must_provide.items():
            # Products and other computations
            if k == "Cl" or k == "lensed_scal_Cl":
                self.set_cl_reqs(v)
                cls = [a.lower() for a in v]
                needs_lensing = set(cls).intersection({"pp", "pt", "pe", "tp", "ep"})
                cambresultkey = "total" if k == "Cl" else "lensed_scalar"
                self.collectors[k] = Collector(
                    method=CAMBdata.get_cmb_power_spectra,
                    kwargs={
                        "spectra": list(set(
                            (self.collectors[k].kwargs.get("spectra", [])
                             if k in self.collectors else []) +
                            [cambresultkey] + (["lens_potential"] if needs_lensing else []))),
                        "raw_cl": False})
                if "pp" in cls and self.extra_args.get(
                        "lens_potential_accuracy") is None:
                    self.extra_args["lens_potential_accuracy"] = 1
                self.non_linear_sources = self.extra_args.get("lens_potential_accuracy",
                                                              1) >= 1
                if set(cls).intersection({"pt", "pe", "tp", "ep"}):
                    self._needs_lensing_cross = True
            elif k == "unlensed_Cl":
                self.set_cl_reqs(v)
                self.collectors[k] = Collector(
                    method=CAMBdata.get_cmb_power_spectra,
                    kwargs={"spectra": ["unlensed_total"], "raw_cl": False})
            elif k == "Hubble":
                self.set_collector_with_z_pool(k, v["z"], CAMBdata.h_of_z)
            elif k in ["Omega_b", "Omega_cdm", "Omega_nu_massive"]:
                varnames = {
                    "Omega_b": "baryon", "Omega_cdm": "cdm", "Omega_nu_massive": "nu"}
                self.set_collector_with_z_pool(
                    k, v["z"], CAMBdata.get_Omega, kwargs={"var": varnames[k]})
            elif k in ("angular_diameter_distance", "comoving_radial_distance"):
                self.set_collector_with_z_pool(k, v["z"], getattr(CAMBdata, k))
            elif k == "angular_diameter_distance_2":
                check_module_version(self.camb, '1.3.5')
                self.set_collector_with_z_pool(
                    k, v["z_pairs"], CAMBdata.angular_diameter_distance2, d=2)
            elif k == "sigma8_z":
                self.add_to_redshifts(v["z"])
                self.collectors[k] = Collector(
                    method=CAMBdata.get_sigma8,
                    kwargs={},
                    post=(lambda *x: x[::-1]))  # returned in inverse order
                self.needs_perts = True
            elif k == "fsigma8":
                self.add_to_redshifts(v["z"])
                self.collectors[k] = Collector(
                    method=CAMBdata.get_fsigma8,
                    kwargs={},
                    post=(lambda *x: x[::-1]))  # returned in inverse order
                self.needs_perts = True
            elif isinstance(k, tuple) and k[0] == "sigma_R":
                kwargs = v.copy()
                self.extra_args["kmax"] = max(kwargs.pop("k_max"),
                                              self.extra_args.get("kmax", 0))
                redshifts = kwargs.pop("z")
                self.add_to_redshifts(redshifts)
                var_pair = k[1:]

                def get_sigmaR(results, **tmp):
                    _indices = self._sigmaR_z_indices.get(var_pair)
                    if _indices is None or list(_indices) == []:
                        z_indices = []
                        calc = np.array(results.Params.Transfer.PK_redshifts[
                                        :results.Params.Transfer.PK_num_redshifts])
                        for z in redshifts:
                            for i, zcalc in enumerate(calc):
                                if np.isclose(zcalc, z, rtol=1e-4):
                                    z_indices += [i]
                                    break
                            else:
                                raise LoggedError(self.log, "sigma_R redshift not found"
                                                            "in computed P_K array %s", z)
                        _indices = np.array(z_indices, dtype=np.int32)
                        self._sigmaR_z_indices[var_pair] = _indices
                    R, z, sigma = results.get_sigmaR(hubble_units=False, return_R_z=True,
                                                     z_indices=_indices, **tmp)
                    return z, R, sigma

                kwargs.update(dict(zip(["var1", "var2"], var_pair)))
                self.collectors[k] = Collector(method=get_sigmaR, kwargs=kwargs)
                self.needs_perts = True
            elif isinstance(k, tuple) and k[0] == "Pk_grid":
                kwargs = v.copy()
                self.extra_args["kmax"] = max(kwargs.pop("k_max"),
                                              self.extra_args.get("kmax", 0))
                self.add_to_redshifts(kwargs.pop("z"))
                # need to ensure can't have conflicts between requests from
                # different likelihoods. Store results without Hubble units.
                if kwargs.get("hubble_units", False) or kwargs.get("k_hunit", False):
                    raise LoggedError(self.log, "hubble_units and k_hunit must be False"
                                                "for consistency")
                kwargs["hubble_units"] = False
                kwargs["k_hunit"] = False
                if kwargs["nonlinear"]:
                    self.non_linear_pk = True
                var_pair = k[2:]
                kwargs.update(dict(zip(["var1", "var2"], var_pair)))
                self.collectors[k] = Collector(
                    method=CAMBdata.get_linear_matter_power_spectrum,
                    kwargs=kwargs.copy())
                self.needs_perts = True
            elif k == "source_Cl":
                if not getattr(self, "sources", None):
                    self.sources: InfoDict = {}
                for source, window in v["sources"].items():
                    # If it was already there, BoltzmannBase.must_provide() has already
                    # checked that old info == new info
                    if source not in self.sources:
                        self.sources[source] = window
                self.limber = v.get("limber", True)
                self.non_linear_sources = self.non_linear_sources or \
                                          v.get("non_linear", False)
                if "lmax" in v:
                    self.extra_args["lmax"] = max(v["lmax"],
                                                  self.extra_args.get("lmax", 0))
                self.needs_perts = True
                self.collectors[k] = Collector(method=CAMBdata.get_source_cls_dict)
                self.extra_attrs["Want_cl_2D_array"] = True
                self.extra_attrs["WantCls"] = True
            elif k == 'CAMBdata':
                # Just get CAMB results object
                self.collectors[k] = None
            elif v is None:
                # General derived parameters
                k_translated = self.translate_param(k)
                if k_translated not in self.derived_extra:
                    self.derived_extra += [k_translated]
                if k == "sigma8":
                    self.extra_attrs["WantTransfer"] = True
                    self.needs_perts = True
                    self.add_to_redshifts([0.])
            else:
                raise LoggedError(self.log, "This should not be happening. Contact the "
                                            "developers.")
        self.check_no_repeated_input_extra()

        # Computing non-linear corrections
        model = self.camb.model
        self.extra_attrs["NonLinear"] = {
            (True, True): model.NonLinear_both,
            (True, False): model.NonLinear_lens,
            (False, True): model.NonLinear_pk,
            (False, False): False}[(self.non_linear_sources, self.non_linear_pk)]
        # set-set base CAMB params if anything might have changed
        self._base_params = None

        must_provide: InfoDict = {
            'CAMB_transfers': {'non_linear': self.non_linear_sources,
                               'needs_perts': self.needs_perts}}
        if self.external_primordial_pk and self.needs_perts:
            must_provide['primordial_scalar_pk'] = {'lmax': self.extra_args.get("lmax"),
                                                    'kmax': self.extra_args.get('kmax')}
            if self.extra_args.get('WantTensors'):
                self.extra_attrs['WantTensors'] = True
            if self.extra_attrs.get('WantTensors'):
                must_provide['primordial_tensor_pk'] = {'lmax':
                    self.extra_attrs.get(
                        "max_l_tensor", self.extra_args.get("lmax"))}
        return must_provide

    def add_to_redshifts(self, z):
        """
        Adds redshifts to the list of them for which CAMB computes perturbations.
        """
        if not hasattr(self, "z_pool_for_perturbations"):
            self.z_pool_for_perturbations = Pool1D(z)
        else:
            self.z_pool_for_perturbations.update(z)
        self.extra_args["redshifts"] = np.flip(self.z_pool_for_perturbations.values)

    def set_collector_with_z_pool(self, k, zs, method, args=(), kwargs=empty_dict, d=1):
        """
        Creates a collector for a z-dependent quantity, keeping track of the pool of z's.
        """
        if k in self.collectors:
            z_pool = self.collectors[k].z_pool
            z_pool.update(zs)
        else:
            Pool = {1: Pool1D, 2: Pool2D}[d]
            z_pool = Pool(zs)
        if d == 1:
            kwargs_with_z = {"z": z_pool.values}
        else:
            kwargs_with_z = {"z1": np.array(z_pool.values[:, 0]),
                             "z2": np.array(z_pool.values[:, 1])}
        kwargs_with_z.update(kwargs)
        self.collectors[k] = Collector(
            method=method, z_pool=z_pool, kwargs=kwargs_with_z, args=args)

    def calculate(self, state, want_derived=True, **params_values_dict):
        try:
            params, results = self.provider.get_CAMB_transfers()
            if self.collectors or 'sigma8' in self.derived_extra:
                if self.external_primordial_pk and self.needs_perts:
                    primordial_pk = self.provider.get_primordial_scalar_pk()
                    if primordial_pk.get('log_regular', True):
                        results.Params.InitPower.set_scalar_log_regular(
                            primordial_pk['kmin'], primordial_pk['kmax'],
                            primordial_pk['Pk'])
                    else:
                        results.Params.InitPower.set_scalar_table(
                            primordial_pk['k'], primordial_pk['Pk']
                        )
                    results.Params.InitPower.effective_ns_for_nonlinear = \
                        primordial_pk.get('effective_ns_for_nonlinear', 0.97)
                    if self.extra_attrs.get("WantTensors"):
                        primordial_pk = self.provider.get_primordial_tensor_pk()
                        if primordial_pk.get('log_regular', True):
                            results.Params.InitPower.set_tensor_log_regular(
                                primordial_pk['kmin'], primordial_pk['kmax'],
                                primordial_pk['Pk'])
                        else:
                            results.Params.InitPower.set_tensor_table(
                                primordial_pk['k'], primordial_pk['Pk']
                            )
                else:
                    args = {self.translate_param(p): v for p, v in
                            params_values_dict.items() if p in self.power_params}
                    args.update(self.initial_power_args)
                    results.Params.InitPower.set_params(**args)
                if self.non_linear_sources or self.non_linear_pk:
                    args = {self.translate_param(p): v for p, v in
                            params_values_dict.items() if p in self.nonlin_params}
                    args.update(self.nonlin_args)
                    results.Params.NonLinearModel.set_params(**args)
                results.power_spectra_from_transfer()
                if "sigma8" in params_values_dict:
                    sigma8 = results.get_sigma8_0()
                    results.Params.InitPower.As *= params_values_dict[
                                                       "sigma8"] ** 2 / sigma8 ** 2
                    results.power_spectra_from_transfer()
            for product, collector in self.collectors.items():
                if collector:
                    state[product] = \
                        collector.method(results, *collector.args, **collector.kwargs)
                    if collector.post:
                        state[product] = collector.post(*state[product])
                else:
                    state[product] = results.copy()
        except self.camb.baseconfig.CAMBError as e:
            if self.stop_at_error:
                self.log.error(
                    "Computation error (see traceback below)! "
                    "Parameters sent to CAMB: %r and %r.\n"
                    "To ignore this kind of error, make 'stop_at_error: False'.",
                    dict(state["params"]), dict(self.extra_args))
                raise
            else:
                # Assumed to be a "parameter out of range" error.
                self.log.debug("Computation of cosmological products failed. "
                               "Assigning 0 likelihood and going on. "
                               "The output of the CAMB error was %s" % e)
                return False
            # Prepare derived parameters
        intermediates = CAMBOutputs(params, results,
                                    results.get_derived_params() if results else None)
        if want_derived:
            state["derived"] = self._get_derived_output(intermediates)
        # Prepare necessary extra derived parameters
        state["derived_extra"] = {
            p: self._get_derived(p, intermediates) for p in self.derived_extra}

    @staticmethod
    def _get_derived(p, intermediates):
        """
        General function to extract a single derived parameter.

        To get a parameter *from a likelihood* use `get_param` instead.
        """
        if intermediates.derived:
            derived = intermediates.derived.get(p, None)
            if derived is not None:
                return derived
        # Specific calls, if general ones fail:
        if p == "sigma8":
            return intermediates.results.get_sigma8_0()
        if p == "As":
            return intermediates.results.Params.InitPower.As
        try:
            return getattr(intermediates.camb_params, p)
        except AttributeError:
            try:
                return getattr(intermediates.results, p)
            except AttributeError:
                return getattr(intermediates.camb_params, "get_" + p, lambda: None)()

    def _get_derived_output(self, intermediates):
        """
        Returns a dictionary of derived parameters with their values,
        using the *current* state (i.e. it should only be called from
        the ``compute`` method).

        To get a parameter *from a likelihood* use `get_param` instead.
        """
        derived = {}
        for p in self.output_params:
            derived[p] = self._get_derived(self.translate_param(p), intermediates)
            if derived[p] is None:
                raise LoggedError(self.log, "Derived param '%s' not implemented"
                                            " in the CAMB interface", p)
        return derived

    def _get_Cl(self, ell_factor=False, units="FIRASmuK2", lensed=True,
                scalar=False):
        if scalar:
            assert(lensed == True), "Only Implemented for lensed"
            which_key = "lensed_scal_Cl"
            which_result = "lensed_scalar"
        else:
            which_key = "Cl" if lensed else "unlensed_Cl"
            which_result = "total" if lensed else "unlensed_total"
        which_error = "lensed" if lensed else "unlensed"
        try:
            cl_camb = self.current_state[which_key][which_result].copy()
        except:
            raise LoggedError(self.log, "No %s Cl's were computed. Are you sure that you "
                                        "have requested them?", which_error)
        units_factor = self._cmb_unit_factor(
            units, self.current_state['derived_extra']['TCMB'])
        ls = np.arange(cl_camb.shape[0], dtype=np.int64)
        if not ell_factor:
            # unit conversion and ell_factor. CAMB output is *with* the factors already
            ells_factor = ls[1:] * (ls[1:] + 1)
            cl_camb[1:, :] /= ells_factor[..., np.newaxis]
            cl_camb[1:, :] *= (2 * np.pi) * units_factor ** 2
        elif units_factor != 1:
            cl_camb *= units_factor ** 2
        mapping = {"tt": 0, "ee": 1, "bb": 2, "te": 3, "et": 3}
        cls = {"ell": ls}
        for sp, i in mapping.items():
            cls[sp] = cl_camb[:, i]
        if lensed:
            cl_lens: Optional[np.ndarray] = self.current_state["Cl"].get("lens_potential")
            if cl_lens is not None:
                cls["pp"] = cl_lens[:, 0].copy()
                if not ell_factor:
                    # noinspection PyUnboundLocalVariable
                    cls["pp"][1:] /= ells_factor ** 2 / (2 * np.pi)
                if self._needs_lensing_cross:
                    for i, cross in enumerate(['pt', 'pe']):
                        cls[cross] = cl_lens[:, i + 1].copy() * units_factor
                        if not ell_factor:
                            cls[cross][1:] /= ells_factor ** (3. / 2) / (2 * np.pi)
                        cls[cross[::-1]] = cls[cross]
        return cls

    def get_Cl(self, ell_factor=False, units="FIRASmuK2"):
        return self._get_Cl(ell_factor=ell_factor, units=units, lensed=True)

    def get_unlensed_Cl(self, ell_factor=False, units="FIRASmuK2"):
        return self._get_Cl(ell_factor=ell_factor, units=units, lensed=False)

<<<<<<< HEAD
    def get_lensed_scal_Cl(self, ell_factor=False, units="FIRASmuK2"):
        return self._get_Cl(ell_factor=ell_factor, units=units, lensed=True,
                            scalar=True)

    def _get_z_dependent(self, quantity, z):
=======
    def _get_z_dependent(self, quantity, z, _pool=None):
        # Partially reimplemented because of sigma8_z, etc, use different pool
        pool = None
>>>>>>> 22b9ab4f
        if quantity in ["sigma8_z", "fsigma8"]:
            pool = self.z_pool_for_perturbations
        return super()._get_z_dependent(quantity, z, pool=pool)

    def get_source_Cl(self):
        # get C_l^XX from the cosmological code
        try:
            cls = deepcopy(self.current_state["source_Cl"])
        except:
            raise LoggedError(
                self.log, "No source Cl's were computed. "
                          "Are you sure that you have requested some source?")
        cls_dict: dict = dict()
        for term, cl in cls.items():
            term_tuple = tuple(
                (lambda x: x if x == "P" else list(self.sources)[int(x) - 1])(
                    _.strip("W")) for _ in term.split("x"))
            cls_dict[term_tuple] = cl
        cls_dict["ell"] = np.arange(cls[list(cls)[0]].shape[0])
        return cls_dict

    def get_CAMBdata(self):
        """
        Get the CAMB result object (must have been requested as a requirement).

        :return: CAMB's `CAMBdata <https://camb.readthedocs.io/en/latest/results.html>`_
                 result instance for the current parameters
        """
        return self.current_state['CAMBdata']

    def get_can_provide_params(self):
        # possible derived parameters for derived_extra, excluding things that are
        # only input parameters.
        params_derived = list(get_class_methods(self.camb.CAMBparams))
        params_derived.remove("custom_source_names")
        fields = []
        # noinspection PyProtectedMember
        for f, tp in self.camb.CAMBparams._fields_:
            if tp is ctypes.c_double and 'max_eta_k' not in f \
                    and f not in ['Alens', 'num_nu_massless']:
                fields.append(f)
        fields += ['omega_de', 'sigma8']  # only parameters from CAMBdata
        if not self.external_primordial_pk:
            fields += ['As']
        properties = get_properties(self.camb.CAMBparams)
        names = self.camb.model.derived_names + properties + fields + params_derived
        for name, mapped in self.renames.items():
            if mapped in names:
                names.append(name)
        # remove any parameters explicitly tagged as input requirements
        return set(names).difference(chain(self._transfer_requires, self.requires))

    def get_version(self):
        return self.camb.__version__

    def set(self, params_values_dict, state):
        # Prepare parameters to be passed: this is called from the CambTransfers instance
        args = {self.translate_param(p): v for p, v in params_values_dict.items()}
        # Generate and save
        self.log.debug("Setting parameters: %r and %r", args, self.extra_args)
        try:
            if not self._base_params:
                base_args = args.copy()
                base_args.update(self.extra_args)
                # Remove extra args that might
                # cause an error if the associated product is not requested
                if not self.extra_attrs["WantCls"]:
                    for not_needed in getfullargspec(
                            self.camb.CAMBparams.set_for_lmax).args[1:]:
                        base_args.pop(not_needed, None)
                self._reduced_extra_args = self.extra_args.copy()
                params = self.camb.set_params(**base_args)
                # pre-set the parameters that are not varying
                for non_param_func in ['set_classes', 'set_matter_power', 'set_for_lmax']:
                    for fixed_param in getfullargspec(
                            getattr(self.camb.CAMBparams, non_param_func)).args[1:]:
                        if fixed_param in args:
                            raise LoggedError(
                                self.log, "Trying to sample fixed theory parameter %s",
                                fixed_param)
                        self._reduced_extra_args.pop(fixed_param, None)
                if self.extra_attrs:
                    self.log.debug("Setting attributes of CAMBparams: %r",
                                   self.extra_attrs)
                for attr, value in self.extra_attrs.items():
                    obj = params
                    if '.' in attr:
                        parts = attr.split('.')
                        for p in parts[:-1]:
                            obj = getattr(obj, p)
                        par = parts[-1]
                    else:
                        par = attr
                    if hasattr(obj, par):
                        setattr(obj, par, value)
                    else:
                        raise LoggedError(
                            self.log,
                            "Some of the attributes to be set manually were not "
                            "recognized: %s=%s", attr, value)
                # Sources
                if getattr(self, "sources", None):
                    self.log.debug("Setting sources: %r", self.sources)
                    sources = self.camb.sources
                    source_windows = []
                    for source, window in self.sources.items():
                        function = window.pop("function", None)
                        if function == "spline":
                            source_windows.append(sources.SplinedSourceWindow(**window))
                        elif function == "gaussian":
                            source_windows.append(sources.GaussianSourceWindow(**window))
                        else:
                            raise LoggedError(self.log,
                                              "Unknown source window function type %r",
                                              function)
                        window["function"] = function
                    params.SourceWindows = source_windows
                    params.SourceTerms.limber_windows = self.limber
                self._base_params = params
            args.update(self._reduced_extra_args)
            return self.camb.set_params(self._base_params.copy(), **args)
        except self.camb.baseconfig.CAMBParamRangeError:
            if self.stop_at_error:
                raise LoggedError(self.log, "Out of bound parameters: %r",
                                  params_values_dict)
            else:
                self.log.debug("Out of bounds parameters. "
                               "Assigning 0 likelihood and going on.")
        except (self.camb.baseconfig.CAMBValueError, self.camb.baseconfig.CAMBError):
            if self.stop_at_error:
                self.log.error(
                    "Error setting parameters (see traceback below)! "
                    "Parameters sent to CAMB: %r and %r.\n"
                    "To ignore this kind of error, make 'stop_at_error: False'.",
                    dict(state["params"]), dict(self.extra_args))
                raise
        except self.camb.baseconfig.CAMBUnknownArgumentError as e:
            raise LoggedError(
                self.log,
                "Some of the parameters passed to CAMB were not recognized: %s" % str(e))
        return False

    def get_helper_theories(self):
        """
        Transfer functions are computed separately by camb.transfers, then this
        class uses the transfer functions to calculate power spectra (using A_s, n_s etc).
        """
        self._camb_transfers = CambTransfers(self, 'camb.transfers',
                                             dict(stop_at_error=self.stop_at_error),
                                             timing=self.timer)
        setattr(self._camb_transfers, "requires", self._transfer_requires)
        return {'camb.transfers': self._camb_transfers}

    def get_speed(self):
        if self._measured_speed:
            return self._measured_speed
        if not self.non_linear_sources:
            return self.speed * 10
        if {'omk', 'omegak'}.intersection(set(self._camb_transfers.input_params)):
            return self.speed / 1.5
        return self.speed * 3

    @classmethod
    def get_path(cls, path):
        return os.path.realpath(
            os.path.join(path, "code",
                         cls._camb_repo_name[cls._camb_repo_name.find("/") + 1:]))

    @staticmethod
    def get_import_path(path):
        """
        Returns the ``camb`` module import path if there is a compiled version of CAMB in
        the given folder. Otherwise raises ``FileNotFoundError``.
        """
        lib_fname = "cambdll.dll" if platform.system() == "Windows" else "camblib.so"
        if not os.path.isfile(os.path.realpath(os.path.join(path, "camb", lib_fname))):
            raise FileNotFoundError(
                f"Could not find compiled CAMB library {lib_fname} in {path}.")
        return path

    @classmethod
    def is_installed(cls, reload=False, **kwargs):
        if not kwargs.get("code", True):
            return True
        try:
            return bool(load_external_module(
                "camb", path=kwargs["path"], get_import_path=cls.get_import_path,
                min_version=cls._min_camb_version, reload=reload,
                logger=get_logger(cls.__name__), not_installed_level="debug"))
        except ComponentNotInstalledError:
            return False

    @classmethod
    def install(cls, path=None, code=True, no_progress_bars=False, **_kwargs):
        log = get_logger(cls.__name__)
        if not code:
            log.info("Code not requested. Nothing to do.")
            return True
        log.info("Downloading camb...")
        success = download_github_release(
            os.path.join(path, "code"), cls._camb_repo_name, cls._camb_repo_version,
            no_progress_bars=no_progress_bars, logger=log)
        if not success:
            log.error("Could not download camb.")
            return False
        camb_path = cls.get_path(path)
        log.info("Compiling camb...")
        from subprocess import Popen, PIPE
        process_make = Popen([sys.executable, "setup.py", "build_cluster"],
                             cwd=camb_path, stdout=PIPE, stderr=PIPE)
        out, err = process_make.communicate()
        if process_make.returncode:
            log.info(out.decode())
            log.info(err.decode())
            gcc_check = check_gcc_version(cls._camb_min_gcc_version, error_returns=False)
            if not gcc_check:
                cause = (" Possible cause: it looks like `gcc` does not have the correct "
                         "version number (CAMB requires %s); and `ifort` is also "
                         "probably not available." % cls._camb_min_gcc_version)
            else:
                cause = ""
            log.error("Compilation failed!" + cause)
            return False
        return True


class CambTransfers(HelperTheory):
    """
    Helper theory class that calculates transfer functions only. The result is cached
    when only initial power spectrum or non-linear model parameters change
    """

    def __init__(self, cobaya_camb, name, info, timing=None):
        self.needs_perts = False
        self.non_linear_sources = False
        super().__init__(info, name, timing=timing)
        self.cobaya_camb = cobaya_camb
        self.camb = cobaya_camb.camb
        self.speed = self.cobaya_camb.speed * 1.5

    def get_can_support_params(self):
        supported_params = self.camb.get_valid_numerical_params(
            transfer_only=True,
            dark_energy_model=self.cobaya_camb.extra_args.get('dark_energy_model'),
            recombination_model=self.cobaya_camb.extra_args.get('recombination_model')) \
                           - set(self.cobaya_camb.extra_args) \
                           - set(self.cobaya_camb.extra_attrs)

        for name, mapped in self.cobaya_camb.renames.items():
            if mapped in supported_params:
                supported_params.add(name)
        return supported_params

    def get_allow_agnostic(self):
        return False

    def must_provide(self, **requirements):
        super().must_provide(**requirements)
        opts = requirements.get('CAMB_transfers')
        if opts:
            self.non_linear_sources = opts['non_linear']
            self.needs_perts = opts['needs_perts']
        self.cobaya_camb.check_no_repeated_input_extra()

    def get_CAMB_transfers(self):
        return self.current_state['results']

    def calculate(self, state, want_derived=True, **params_values_dict):
        # Set parameters
        camb_params = self.cobaya_camb.set(params_values_dict, state)
        # Failed to set parameters but no error raised
        # (e.g. out of computationally feasible range): lik=0
        if not camb_params:
            return False
        # Compute the transfer functions
        try:
            if self.non_linear_sources:
                # only need time sources if non-linear lensing or other non-linear
                # sources. Not needed just for non-linear PK.
                results = self.camb.get_transfer_functions(camb_params,
                                                           only_time_sources=True)
            else:
                results = self.camb.get_transfer_functions(camb_params) \
                    if self.needs_perts else self.camb.get_background(camb_params)
            state['results'] = (camb_params, results)
        except self.camb.baseconfig.CAMBError as e:
            if self.stop_at_error:
                self.log.error(
                    "Computation error (see traceback below)! "
                    "Parameters sent to CAMB: %r and %r.\n"
                    "To ignore this kind of error, make 'stop_at_error: False'.",
                    dict(state["params"]), dict(self.cobaya_camb.extra_args))
                raise
            else:
                # Assumed to be a "parameter out of range" error.
                self.log.debug("Computation of cosmological products failed. "
                               "Assigning 0 likelihood and going on. "
                               "The output of the CAMB error was %s" % e)
                return False

    def initialize_with_params(self):
        if len(set(self.input_params).intersection(
                {"H0", "cosmomc_theta", "thetastar"})) > 1:
            raise LoggedError(self.log, "Can't pass more than one of H0, "
                                        "theta, cosmomc_theta to CAMB.")
        if len(set(self.input_params).intersection({"tau", "zrei"})) > 1:
            raise LoggedError(self.log, "Can't pass more than one of tau and zrei "
                                        "to CAMB.")

        super().initialize_with_params()<|MERGE_RESOLUTION|>--- conflicted
+++ resolved
@@ -750,17 +750,13 @@
     def get_unlensed_Cl(self, ell_factor=False, units="FIRASmuK2"):
         return self._get_Cl(ell_factor=ell_factor, units=units, lensed=False)
 
-<<<<<<< HEAD
     def get_lensed_scal_Cl(self, ell_factor=False, units="FIRASmuK2"):
         return self._get_Cl(ell_factor=ell_factor, units=units, lensed=True,
                             scalar=True)
 
-    def _get_z_dependent(self, quantity, z):
-=======
     def _get_z_dependent(self, quantity, z, _pool=None):
         # Partially reimplemented because of sigma8_z, etc, use different pool
         pool = None
->>>>>>> 22b9ab4f
         if quantity in ["sigma8_z", "fsigma8"]:
             pool = self.z_pool_for_perturbations
         return super()._get_z_dependent(quantity, z, pool=pool)
