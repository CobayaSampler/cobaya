"""
.. module:: BoltzmannBase

:Synopsis: Template for Cosmological theory codes.
           Mostly here to document how to compute and get observables.
:Author: Jesus Torrado

"""
import numpy as np
from scipy.interpolate import RectBivariateSpline
from typing import Mapping, Iterable

# Local
from cobaya.theory import Theory
from cobaya.tools import deepcopy_where_possible
from cobaya.log import LoggedError, abstract
from cobaya.conventions import _c_km_s, empty_dict

H_units_conv_factor = {"1/Mpc": 1, "km/s/Mpc": _c_km_s}


class BoltzmannBase(Theory):
    _get_z_dependent: callable  # defined by inheriting classes
    renames: Mapping[str, str] = empty_dict

    def initialize(self):

        # Dict of named tuples to collect requirements and computation methods
        self.collectors = {}
        # Additional input parameters to pass to CAMB, and attributes to set_ manually
        self.extra_args = deepcopy_where_possible(self.extra_args) or {}
        self._must_provide = None

    def initialize_with_params(self):
        self.check_no_repeated_input_extra()

    def get_allow_agnostic(self):
        return True

    def translate_param(self, p):
        return self.renames.get(p, p)

    def get_param(self, p):
        translated = self.translate_param(p)
        for pool in ["params", "derived", "derived_extra"]:
            value = (self._current_state[pool] or {}).get(translated, None)
            if value is not None:
                return value

        raise LoggedError(self.log, "Parameter not known: '%s'", p)

    def _norm_vars_pairs(self, vars_pairs, name):
        # Empty list: default to *total matter*: CMB + Baryon + MassiveNu
        vars_pairs = vars_pairs or [2 * ["delta_tot"]]
        if not isinstance(vars_pairs, Iterable):
            raise LoggedError(self.log, "vars_pairs must be an iterable of pairs "
                                        "of variable names: got '%r' for %s",
                              vars_pairs, name)
        if isinstance(list(vars_pairs)[0], str):
            vars_pairs = [vars_pairs]
        pairs = set()
        for pair in vars_pairs:
            if len(pair) != 2 or not all(isinstance(x, str) for x in pair):
                raise LoggedError(self.log,
                                  "Cannot understand vars_pairs '%r' for %s",
                                  vars_pairs, name)
            pairs.add(tuple(sorted(pair)))
        return pairs

    def _check_args(self, req, value, vals):
        for par in vals:
            if par not in value:
                raise LoggedError(self.log, "%s must specify %s in requirements",
                                  req, par)

    def must_provide(self, **requirements):
        r"""
        Specifies the quantities that this Boltzmann code is requested to compute.

        Typical requisites in Cosmology (as keywords, case insensitive):

        - ``Cl={...}``: CMB lensed power spectra, as a dictionary ``{spectrum:l_max}``,
          where the possible spectra are combinations of "t", "e", "b" and "p"
          (lensing potential). Get with :func:`~BoltzmannBase.get_Cl`.
        - **[BETA: CAMB only; notation may change!]** ``source_Cl={...}``:
          :math:`C_\ell` of given sources with given windows, e.g.:
          ``source_name: {"function": "spline"|"gaussian", [source_args]``;
          for now, ``[source_args]`` follow the notation of ``CAMBSources``.
          If can also take ``lmax: [int]``, ``limber: True`` if Limber approximation
          desired, and ``non_linear: True`` if non-linear contributions requested.
          Get with :func:`~BoltzmannBase.get_source_Cl`.
        - ``Pk_interpolator={...}``: Matter power spectrum interpolator in :math:`(z, k)`.
          Takes ``"z": [list_of_evaluated_redshifts]``, ``"k_max": [k_max]``,
          ``"extrap_kmax": [max_k_max_extrapolated]``, ``"nonlinear": [True|False]``,
          ``"vars_pairs": [["delta_tot", "delta_tot"], ["Weyl", "Weyl"], [...]]}``.
          Non-linear contributions are included by default. Note that the nonlinear setting
          determines whether nonlinear corrections are calculated; the get_Pk_interpolator
          function also has a nonlinear argument to specify if you want the linear or
          nonlinear spectrum returned (to have both linear and non-linear spectra
          available request a tuple (False,True) for the nonlinear argument).
          All ``k`` values should be in units of ``1/Mpc``.
        - ``Pk_grid={...}``: similar to Pk_interpolator except that rather than returning
          a bicubic spline object it returns the raw power spectrum grid as a (k, z, PK)
          set of arrays.
        - ``sigma_R{...}``: RMS linear fluctuation in spheres of radius R at redshifts z.
          Takes ``"z": [list_of_evaluated_redshifts]``, ``"k_max": [k_max]``,
          ``"vars_pairs": [["delta_tot", "delta_tot"],  [...]]}``,
          ``"R": [list_of_evaluated_R]``. Note that R is in Mpc, not h^{-1} Mpc.
        - ``Hubble={'z': [z_1, ...]}``: Hubble rate at the requested redshifts.
          Get it with :func:`~BoltzmannBase.get_Hubble`.
        - ``angular_diameter_distance={'z': [z_1, ...]}``: Physical angular
          diameter distance to the redshifts requested. Get it with
          :func:`~BoltzmannBase.get_angular_diameter_distance`.
        - ``comoving_radial_distance={'z': [z_1, ...]}``: Comoving radial distance
          from us to the redshifts requested. Get it with
          :func:`~BoltzmannBase.get_comoving_radial_distance`.
        - ``sigma8_z={'z': [z_1, ...]}``: Amplitude of rms fluctuations
          :math:`\sigma_8` at the redshifts requested. Get it with
          :func:`~BoltzmannBase.get_sigma8`.
        - ``fsigma8={'z': [z_1, ...]}``: Structure growth rate
          :math:`f\sigma_8` at the redshifts requested. Get it with
          :func:`~BoltzmannBase.get_fsigma8`.
        - ``k_max=[...]``: Fixes the maximum comoving wavenumber considered.
        - **Other derived parameters** that are not included in the input but whose
          value the likelihood may need.

        """
        super().must_provide(**requirements)
        self._must_provide = self._must_provide or dict.fromkeys(self.output_params)
        # Accumulate the requirements across several calls in a safe way;
        # e.g. take maximum of all values of a requested precision parameter
        for k, v in requirements.items():
            # Products and other computations
            if k == "Cl":
                current = self._must_provide.get(k, {})
                self._must_provide[k] = {
                    cl.lower(): max(current.get(cl.lower(), 0), v.get(cl, 0))
                    for cl in set(current).union(v)}
            elif k == 'sigma_R':
                self._check_args(k, v, ('z', 'R'))
                for pair in self._norm_vars_pairs(v.pop("vars_pairs", []), k):
                    k = ("sigma_R",) + pair
                    current = self._must_provide.get(k, {})
                    self._must_provide[k] = {
                        "R": np.sort(np.unique(np.concatenate(
                            (current.get("R", []), np.atleast_1d(v["R"]))))),
                        "z": np.unique(np.concatenate(
                            (current.get("z", []), np.atleast_1d(v["z"])))),
                        "k_max": max(current.get("k_max", 0),
                                     v.get("k_max", 2 / np.min(v["R"])))}
            elif k in ("Pk_interpolator", "Pk_grid"):
                # arguments are all identical, collect all in Pk_grid
                self._check_args(k, v, ('z', 'k_max'))
                redshifts = v.pop("z")
                k_max = v.pop("k_max")
                nonlin = v.pop("nonlinear", True)
                if not isinstance(nonlin, Iterable):
                    nonlin = [nonlin]
                for var_pair in self._norm_vars_pairs(v.pop("vars_pairs", []), k):
                    for nonlinear in nonlin:
                        k = ("Pk_grid", bool(nonlinear)) + var_pair
                        current = self._must_provide.get(k, {})
                        self._must_provide[k] = dict(
                            nonlinear=nonlinear,
                            z=np.unique(np.concatenate((current.get("z", []),
                                                        np.atleast_1d(redshifts)))),
                            k_max=max(current.get("k_max", 0), k_max), **v)
            elif k == "source_Cl":
                if k not in self._must_provide:
                    self._must_provide[k] = {}
                if "sources" not in v:
                    raise LoggedError(
                        self.log, "Needs a 'sources' key, containing a dict with every "
                                  "source name and definition")
                # Check that no two sources with equal name but diff specification
                # for source, window in v["sources"].items():
                #     if source in (getattr(self, "sources", {}) or {}):
                #         # TODO: improve this test!!!
                #         # (e.g. 2 z-vectors that fulfill np.allclose would fail a == test)
                #         if window != self.sources[source]:
                #             raise LoggedError(
                #                 self.log,
                #                 "Source %r requested twice with different specification: "
                #                 "%r vs %r.", window, self.sources[source])
                self._must_provide[k].update(v)
            elif k in ["Hubble", "angular_diameter_distance",
                       "comoving_radial_distance", "sigma8_z", "fsigma8"]:
                if k not in self._must_provide:
                    self._must_provide[k] = {}
                self._must_provide[k]["z"] = np.unique(np.concatenate(
                    (self._must_provide[k].get("z", []), v["z"])))
            # Extra derived parameters and other unknown stuff (keep capitalization)
            elif v is None:
                self._must_provide[k] = None
            else:
                raise LoggedError(self.log, "Unknown required product: '%s'.", k)

    def requested(self):
        """
        Returns the full set of requested cosmological products and parameters.
        """
        return self._must_provide

    def check_no_repeated_input_extra(self):
        """
        Checks that there are no repeated parameters between input and extra.

        Should be called at initialisation, and at the end of every call to must_provide()
        """
        common = set(self.input_params).intersection(set(self.extra_args))
        if common:
            raise LoggedError(
                self.log, "The following parameters appear both as input parameters and "
                          "as extra arguments: %s. Please, remove one of the definitions "
                          "of each.", common)

    def _cmb_unit_factor(self, units, T_cmb):
        units_factors = {"1": 1,
                         "muK2": T_cmb * 1.e6,
                         "K2": T_cmb,
                         "FIRASmuK2": 2.7255e6,
                         "FIRASK2": 2.7255
                         }
        try:
            return units_factors[units]
        except KeyError:
            raise LoggedError(self.log, "Units '%s' not recognized. Use one of %s.",
                              units, list(units_factors))

    @abstract
    def get_Cl(self, ell_factor=False, units="FIRASmuK2"):
        r"""
        Returns a dictionary of lensed CMB power spectra and the lensing potential ``pp``
        power spectrum.

        Set the units with the keyword ``units=number|'muK2'|'K2'|'FIRASmuK2'|'FIRASK2'``
        (default: 'FIRASmuK2' gives FIRAS-calibrated microKelvin^2, except for the lensing
        potential power spectrum, which is always unitless).
        Note the muK2 and K2 options use the model's CMB temperature; experimental data
        are usually calibrated to the FIRAS measurement which is a fixed temperature.
        The default FIRASmuK2 takes CMB C_l scaled by 2.7255e6^2 (to get result in muK^2).

        If ``ell_factor=True`` (default: False), multiplies the spectra by
        :math:`\ell(\ell+1)/(2\pi)` (or by :math:`\ell^2(\ell+1)^2/(2\pi)` in the case of
        the lensing potential ``pp`` spectrum).
        """

    def get_Hubble(self, z, units="km/s/Mpc"):
        r"""
        Returns the Hubble rate at the given redshifts.

        The redshifts must be a subset of those requested when
        :func:`~BoltzmannBase.must_provide` was called.

        The available units are ``km/s/Mpc`` (i.e. ``c*H(Mpc^-1)``) and ``1/Mpc``.
        """
        try:
            return self._get_z_dependent("Hubble", z) * H_units_conv_factor[units]
        except KeyError:
            raise LoggedError(
                self.log, "Units not known for H: '%s'. Try instead one of %r.",
                units, list(H_units_conv_factor))

    def get_angular_diameter_distance(self, z):
        r"""
        Returns the physical angular diameter distance to the given redshifts in Mpc.

        The redshifts must be a subset of those requested when
        :func:`~BoltzmannBase.must_provide` was called.
        """
        return self._get_z_dependent("angular_diameter_distance", z)

    def get_comoving_radial_distance(self, z):
        r"""
        Returns the comoving radial distance to the given redshifts in Mpc.

        The redshifts must be a subset of those requested when
        :func:`~BoltzmannBase.must_provide` was called.
        """
        return self._get_z_dependent("comoving_radial_distance", z)

    def get_Pk_grid(self, var_pair=("delta_tot", "delta_tot"), nonlinear=True):
        """
        Get  matter power spectrum, e.g. suitable for splining.
        Returned arrays may be bigger or more densely sampled than requested, but will
        include required values. Neither k nor PK are in h^{-1} units.
        z and k are in ascending order.

        :param nonlinear: whether the linear or nonlinear spectrum
        :param var_pair: which power spectrum
        :return: k, z, PK, where k and z are arrays,
                 and PK[i,j] is the value at z[i], k[j]
        """
        try:
            return self._current_state[
                ("Pk_grid", bool(nonlinear)) + tuple(sorted(var_pair))]
        except KeyError:
            if ("Pk_grid", False) + tuple(sorted(var_pair)) in self._current_state:
                raise LoggedError(self.log,
                                  "Getting non-linear matter power but nonlinear "
                                  "not specified in requirements")
            raise LoggedError(self.log, "Matter power %s, %s not computed" % var_pair)

    def get_Pk_interpolator(self, var_pair=("delta_tot", "delta_tot"), nonlinear=True,
                            extrap_kmax=None):
        """
        Get P(z,k) bicubic interpolation object (:class:`PowerSpectrumInterpolator`).
        Neither k nor PK are in h^{-1} units.

        :param var_pair: variable pair for power spectrum
        :param nonlinear: non-linear spectrum (default True)
        :param extrap_kmax: use log linear extrapolation beyond max k computed up to
                            extrap_kmax
        :return: :class:`PowerSpectrumInterpolator` instance.
        """
        nonlinear = bool(nonlinear)
        key = ("Pk_interpolator", nonlinear, extrap_kmax) + tuple(sorted(var_pair))
        if key in self._current_state:
            return self._current_state[key]
        k, z, pk = self.get_Pk_grid(var_pair=var_pair, nonlinear=nonlinear)
        log_p = True
        sign = 1
        if np.any(pk < 0):
            if np.all(pk < 0):
                sign = -1
            else:
                log_p = False
        if log_p:
            pk = np.log(sign * pk)
        elif extrap_kmax > k[-1]:
            raise LoggedError(self.log,
                              'Cannot do log extrapolation with zero-crossing pk '
                              'for %s, %s' % var_pair)
        result = PowerSpectrumInterpolator(z, k, pk, logP=log_p, logsign=sign,
                                           extrap_kmax=extrap_kmax)
        self._current_state[key] = result
        return result

    def get_sigma_R(self, var_pair=("delta_tot", "delta_tot")):
        """
        Get sigma(R), the RMS power in an sphere of radius R
        Note R is in Mpc not h^{-1}Mpc units and z and R are returned in ascending order.

        You may get back more values than originally requested, but requested R and z
        should in the returned arrays.

        :param var_pair: which two fields to use for the RMS power
        :return: R, z, sigma_R, where R and z are arrays of computed values,
                 and sigma_R[i,j] is the value for z[i], R[j]
        """
        try:
            return self._current_state[("sigma_R",) + tuple(sorted(var_pair))]
        except KeyError:
            raise LoggedError(self.log, "sigmaR %s not computed" % var_pair)

    @abstract
    def get_source_Cl(self):
        r"""
        Returns a dict of power spectra of for the computed sources, with keys a tuple of
        sources ``([source1], [source2])``, and an additional key ``ell`` containing the
        multipoles.
        """

<<<<<<< HEAD
    def get_sigma8_z(self, z):
        r"""
        Present day linear theory root-mean-square amplitude of the matter 
        fluctuation spectrum averaged in spheres of radius 8 h^{−1} Mpc.

        The redshifts must be a subset of those requested when
        :func:`~BoltzmannBase.must_provide` was called.
        """
        pass

=======
    @abstract
>>>>>>> 2b5a8e10
    def get_fsigma8(self, z):
        r"""
        Structure growth rate :math:`f\sigma_8`, as defined in eq. 33 of
        `Planck 2015 results. XIII. Cosmological parameters <https://arxiv.org/pdf/1502.01589.pdf>`_,
        at the given redshifts.

        The redshifts must be a subset of those requested when
        :func:`~BoltzmannBase.must_provide` was called.
        """

    def get_auto_covmat(self, params_info, likes_info):
        r"""
        Tries to get match to a database of existing covariance matrix files for the
        current model and data.

        ``params_info`` should contain preferably the slow parameters only.
        """
        from cobaya.cosmo_input import _get_best_covmat
        return _get_best_covmat(self.packages_path, params_info, likes_info)


class PowerSpectrumInterpolator(RectBivariateSpline):
    r"""
    2D spline interpolation object (scipy.interpolate.RectBivariateSpline)
    to evaluate matter power spectrum as function of z and k.

    *This class is adapted from CAMB's own P(k) interpolator, by Antony Lewis;
    it's mostly interface-compatible with the original.*

    :param z: values of z for which the power spectrum was evaluated.
    :param k: values of k for which the power spectrum was evaluated.
    :param P_or_logP: Values of the power spectrum (or log-values, if logP=True).
    :param logP: if True (default: False), log of power spectrum are given and used
        for the underlying interpolator.
    :param logsign: if logP is True, P_or_logP is log(logsign*Pk)
    :param extrap_kmax: if set, use power law extrapolation beyond kmax up to
        extrap_kmax; useful for tails of integrals.
    """

    def __init__(self, z, k, P_or_logP, extrap_kmax=None, logP=False, logsign=1):
        self.islog = logP
        #  Check order
        z, k = (np.atleast_1d(x) for x in [z, k])
        if len(z) < 4:
            raise ValueError('Require at least four redshifts for Pk interpolation.'
                             'Consider using Pk_grid if you just need a a small number'
                             'of specific redshifts (doing 1D splines in k yourself).')
        i_z = np.argsort(z)
        i_k = np.argsort(k)
        self.logsign = logsign
        self.z, self.k, P_or_logP = z[i_z], k[i_k], P_or_logP[i_z, :][:, i_k]
        self.zmin, self.zmax = self.z[0], self.z[-1]
        self.kmin, self.kmax = self.k[0], self.k[-1]
        logk = np.log(self.k)
        # Continue until extrap_kmax using a (log,log)-linear extrapolation
        if extrap_kmax and extrap_kmax > self.kmax:
            if not logP:
                raise ValueError('extrap_kmax must use logP')
            logk = np.hstack(
                [logk, np.log(self.kmax) * 0.1 + np.log(extrap_kmax) * 0.9,
                 np.log(extrap_kmax)])
            logPnew = np.empty((P_or_logP.shape[0], P_or_logP.shape[1] + 2))
            logPnew[:, :-2] = P_or_logP
            diff = (logPnew[:, -3] - logPnew[:, -4]) / (logk[-3] - logk[-4])
            delta = diff * (logk[-1] - logk[-3])
            logPnew[:, -1] = logPnew[:, -3] + delta
            logPnew[:, -2] = logPnew[:, -3] + delta * 0.9
            self.kmax = extrap_kmax  # Added for consistency with CAMB

            P_or_logP = logPnew

        super().__init__(self.z, logk, P_or_logP)

    def P(self, z, k, grid=None):
        """
        Get the power spectrum at (z,k).
        """
        if grid is None:
            grid = not np.isscalar(z) and not np.isscalar(k)
        if self.islog:
            return self.logsign * np.exp(self(z, np.log(k), grid=grid))
        else:
            return self(z, np.log(k), grid=grid)

    def logP(self, z, k, grid=None):
        """
        Get the log power spectrum at (z,k). (or minus log power spectrum if
        islog and logsign=-1)
        """
        if grid is None:
            grid = not np.isscalar(z) and not np.isscalar(k)
        if self.islog:
            return self(z, np.log(k), grid=grid)
        else:
            return np.log(self(z, np.log(k), grid=grid))<|MERGE_RESOLUTION|>--- conflicted
+++ resolved
@@ -360,8 +360,8 @@
         sources ``([source1], [source2])``, and an additional key ``ell`` containing the
         multipoles.
         """
-
-<<<<<<< HEAD
+    
+    @abstract
     def get_sigma8_z(self, z):
         r"""
         Present day linear theory root-mean-square amplitude of the matter 
@@ -372,9 +372,7 @@
         """
         pass
 
-=======
     @abstract
->>>>>>> 2b5a8e10
     def get_fsigma8(self, z):
         r"""
         Structure growth rate :math:`f\sigma_8`, as defined in eq. 33 of
