--- conflicted
+++ resolved
@@ -176,27 +176,6 @@
                     [("'%s' (did you mean %s?)" % (o, "|".join(["'%s'" % _ for _ in a]))
                       if a else "'%s'" % o)
                      for o, a in alternatives.items()])
-<<<<<<< HEAD
-                if default_module_info[block][module]:
-                    # Internal module
-                    raise LoggedError(
-                        log, "'%s' does not recognize: %s. "
-                             "To see the allowed options, check out the documentation of"
-                             " this module.", module, did_you_mean)
-                else:
-                    # External module
-                    raise LoggedError(
-                        log, "External %s '%s' does not recognize some options: %s. "
-                             "Check the documentation for 'external %s'.",
-                        block, module, did_you_mean, block)
-            updated_info[block][module].update(input_info[block][module])
-            # Store default parameters and priors of class, and save to combine later
-            if block == _likelihood:
-                params_info = default_module_info.get(_params, {})
-                updated_info[block][module].update({_params: list(params_info or [])})
-                default_params_info[module] = params_info
-                default_prior_info[module] = default_module_info.get(_prior, {})
-=======
                 raise LoggedError(
                     log, "%s '%s' does not recognize some options: %s. "
                          "Check the documentation for '%s'.",
@@ -205,7 +184,7 @@
             # save params and priors of class to combine later
             default_params_info[component] = default_class_info.get(_params, {})
             default_prior_info[component] = default_class_info.get(_prior, {})
->>>>>>> a0ddcc10
+
     # Add priors info, after the necessary checks
     if _prior in input_info or any(default_prior_info.values()):
         updated_info[_prior] = input_info.get(_prior, {})
