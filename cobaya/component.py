--- conflicted
+++ resolved
@@ -1,19 +1,6 @@
-<<<<<<< HEAD
-import time
-from collections import OrderedDict
-=======
-# Global
-import numpy as np
 import time
 from collections import OrderedDict
 from packaging import version
-
-# Local
-from cobaya.log import HasLogger
-from cobaya.input import HasDefaults
-from cobaya.log import LoggedError
-from cobaya.conventions import _version
->>>>>>> e450e1ce
 
 from cobaya.log import HasLogger, LoggedError
 from cobaya.input import HasDefaults
