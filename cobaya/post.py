"""
.. module:: post

:Synopsis: Post-processing functions
:Author: Jesus Torrado

"""

# Global
import os
import logging
import re
from copy import deepcopy
from itertools import chain
import numpy as np

# Local
from cobaya.parameterization import Parameterization
from cobaya.parameterization import is_fixed_param, is_sampled_param, is_derived_param
from cobaya.conventions import _prior_1d_name, _debug, _debug_file, _output_prefix, \
    _post, _params, _prior, kinds, _weight, _resume, _separator, _get_chi2_name, \
    _minuslogpost, _force, partag, _minuslogprior, _packages_path, _input_params, \
    _separator_files, _post_add, _post_remove, _post_suffix, _undo_chi2_name
from cobaya.collection import Collection
from cobaya.log import logger_setup, LoggedError
from cobaya.input import update_info
from cobaya.output import get_output
from cobaya.mpi import get_mpi_rank
from cobaya.tools import progress_bar, recursive_update, deepcopy_where_possible, \
    check_deprecated_modules_path, str_to_list
from cobaya.model import Model


# Dummy classes for loading chains for post processing

class DummyModel:

    def __init__(self, info_params, info_likelihood, info_prior=None):
        self.parameterization = Parameterization(info_params, ignore_unused_sampled=True)
        self.prior = [_prior_1d_name] + list(info_prior or [])
        self.likelihood = list(info_likelihood)


def post(info, sample=None):
    logger_setup(info.get(_debug), info.get(_debug_file))
    log = logging.getLogger(__name__.split(".")[-1])
    # MARKED FOR DEPRECATION IN v3.0
    # BEHAVIOUR TO BE REPLACED BY ERROR:
    check_deprecated_modules_path(info)
    # END OF DEPRECATION BLOCK
    try:
        info_post = info[_post]
    except KeyError:
        raise LoggedError(log, "No 'post' block given. Nothing to do!")
    if get_mpi_rank():
        log.warning(
            "Post-processing is not yet MPI-aware. Doing nothing for rank > 1 processes.")
        return
    if info.get(_resume):
        log.warning("Resuming not implemented for post-processing. Re-starting.")
    # 1. Load existing sample
    output_in = get_output(output_prefix=info.get(_output_prefix))
    if output_in:
        try:
            info_in = output_in.reload_updated_info()
        except FileNotFoundError:
            raise LoggedError(log, "Error loading input model: "
                                   "could not find input info at %s",
                              output_in.file_updated)
    else:
        info_in = deepcopy_where_possible(info)
    dummy_model_in = DummyModel(info_in[_params], info_in[kinds.likelihood],
                                info_in.get(_prior, None))
    if output_in:
        if not output_in.find_collections():
            raise LoggedError(log, "No samples found for the input model with prefix %s",
                              os.path.join(output_in.folder, output_in.prefix))
        collection_in = output_in.load_collections(
            dummy_model_in, skip=info_post.get("skip", 0), thin=info_post.get("thin", 1),
            concatenate=True)
    elif sample:
        if isinstance(sample, Collection):
            sample = [sample]
        collection_in = deepcopy(sample[0])
        for s in sample[1:]:
            try:
                collection_in.append(s)
            except:
                raise LoggedError(log, "Failed to load some of the input samples.")
    else:
        raise LoggedError(log,
                          "Not output from where to load from or input collections given.")
    log.info("Will process %d samples.", len(collection_in))
    if len(collection_in) <= 1:
        raise LoggedError(
            log, "Not enough samples for post-processing. Try using a larger sample, "
                 "or skipping or thinning less.")
    # 2. Compare old and new info: determine what to do
    add = info_post.get(_post_add, {}) or {}
    remove = info_post.get(_post_remove, {})
    # Add a dummy 'one' likelihood, to absorb unused parameters
    if not add.get(kinds.likelihood):
        add[kinds.likelihood] = {}
    add[kinds.likelihood]["one"] = None
    # Expand the "add" info
    add = update_info(add)
    # 2.1 Adding/removing derived parameters and changes in priors of sampled parameters
    out = {_params: deepcopy_where_possible(info_in[_params])}
    for p in remove.get(_params, {}):
        pinfo = info_in[_params].get(p)
        if pinfo is None or not is_derived_param(pinfo):
            raise LoggedError(
                log,
                "You tried to remove parameter '%s', which is not a derived parameter. "
                "Only derived parameters can be removed during post-processing.", p)
        out[_params].pop(p)
    # Force recomputation of aggregated chi2
    for p in list(out[_params]):
        if p.startswith(_get_chi2_name("")):
            out[_params].pop(p)
    mlprior_names_add = []
    for p, pinfo in add.get(_params, {}).items():
        pinfo_in = info_in[_params].get(p)
        if is_sampled_param(pinfo):
            if not is_sampled_param(pinfo_in):
                # No added sampled parameters (de-marginalisation not implemented)
                if pinfo_in is None:
                    raise LoggedError(
                        log, "You added a new sampled parameter %r (maybe accidentally "
                             "by adding a new likelihood that depends on it). "
                             "Adding new sampled parameters is not possible. Try fixing "
                             "it to some value.", p)
                else:
                    raise LoggedError(
                        log,
                        "You tried to change the prior of parameter '%s', "
                        "but it was not a sampled parameter. "
                        "To change that prior, you need to define as an external one.", p)
            if mlprior_names_add[:1] != _prior_1d_name:
                mlprior_names_add = ([_minuslogprior + _separator + _prior_1d_name]
                                     + mlprior_names_add)
        elif is_derived_param(pinfo):
            if p in out[_params]:
                raise LoggedError(
                    log, "You tried to add derived parameter '%s', which is already "
                         "present. To force its recomputation, 'remove' it too.", p)
        elif is_fixed_param(pinfo):
            # Only one possibility left "fixed" parameter that was not present before:
            # input of new likelihood, or just an argument for dynamical derived (dropped)
            if ((p in info_in[_params] and
                 pinfo[partag.value] != (pinfo_in or {}).get(partag.value, None))):
                raise LoggedError(
                    log,
                    "You tried to add a fixed parameter '%s: %r' that was already present"
                    " but had a different value or was not fixed. This is not allowed. "
                    "The old info of the parameter was '%s: %r'",
                    p, dict(pinfo), p, dict(pinfo_in))
        else:
            raise LoggedError(log, "This should not happen. Contact the developers.")
        out[_params][p] = pinfo
    # For the likelihood only, turn the rest of *derived* parameters into constants,
    # so that the likelihoods do not try to compute them)
    # But be careful to exclude *input* params that have a "derived: True" value
    # (which in "updated info" turns into "derived: 'lambda [x]: [x]'")
    out_params_like = deepcopy_where_possible(out[_params])
    for p, pinfo in out_params_like.items():
        if ((is_derived_param(pinfo) and not (partag.value in pinfo)
             and p not in add.get(_params, {}))):
            out_params_like[p] = {partag.value: np.nan, partag.drop: True}
    # 2.2 Manage adding/removing priors and likelihoods
    warn_remove = False
    for level in [_prior, kinds.likelihood]:
        out[level] = getattr(dummy_model_in, level)
        if level == _prior:
            out[level].remove(_prior_1d_name)
        for pdf in info_post.get(_post_remove, {}).get(level, []) or []:
            try:
                out[level].remove(pdf)
                warn_remove = True
            except ValueError:
                raise LoggedError(
                    log, "Trying to remove %s '%s', but it is not present. "
                         "Existing ones: %r", level, pdf, out[level])
    if warn_remove:
        log.warning("You are removing a prior or likelihood pdf. "
                    "Notice that if the resulting posterior is much wider "
                    "than the original one, or displaced enough, "
                    "it is probably safer to explore it directly.")
    if _prior in add:
        mlprior_names_add += [_minuslogprior + _separator + name for name in add[_prior]]
        out[_prior] += list(add[_prior])
    prior_recompute_1d = (
            mlprior_names_add[:1] == [_minuslogprior + _separator + _prior_1d_name])
    # Don't initialise the theory code if not adding/recomputing theory,
    # theory-derived params or likelihoods
    recompute_theory = info_in.get(kinds.theory) and not (
            list(add[kinds.likelihood]) == ["one"] and
            not any(is_derived_param(pinfo) for pinfo in add.get(_params, {}).values()))
    if recompute_theory:
        # Inherit from the original chain (needs input|output_params, renames, etc
        add_theory = add.get(kinds.theory)
        if add_theory:
            info_theory_out = {}
            if len(add_theory) > 1:
                log.warning('Importance sampling with more than one theory is '
                            'not really tested')
            add_theory = add_theory.copy()
            for theory, theory_info in info_in[kinds.theory].items():
                theory_copy = deepcopy_where_possible(theory_info)
                if theory in add_theory:
                    info_theory_out[theory] = \
                        recursive_update(theory_copy, add_theory.pop(theory))
                else:
                    info_theory_out[theory] = theory_copy
            info_theory_out.update(add_theory)
        else:
            info_theory_out = deepcopy_where_possible(info_in[kinds.theory])
    else:
        info_theory_out = None
<<<<<<< HEAD
    chi2_names_add = [_chi2 + _separator + name for name in add[_likelihood]
                      if name is not "one"]
    out[_likelihood] += [l for l in add[_likelihood] if l != "one"]
=======
    chi2_names_add = [
        _get_chi2_name(name) for name in add[kinds.likelihood] if name != "one"]
    out[kinds.likelihood] += [l for l in add[kinds.likelihood] if l != "one"]
>>>>>>> a0ddcc10
    if recompute_theory:
        log.warning("You are recomputing the theory, but in the current version this does"
                    " not force recomputation of any likelihood or derived parameter, "
                    "unless explicitly removed+added.")
    for level in [_prior, kinds.likelihood]:
        for i, x_i in enumerate(out[level]):
            if x_i in list(out[level])[i + 1:]:
                raise LoggedError(
                    log, "You have added %s '%s', which was already present. If you "
                         "want to force its recomputation, you must also 'remove' it.",
                    level, x_i)
    # 3. Create output collection
    if _post_suffix not in info_post:
        raise LoggedError(log, "You need to provide a '%s' for your chains.",
                          _post_suffix)
    # Use default prefix if it exists. If it does not, produce no output by default.
    # {post: {output: None}} suppresses output, and if it's a string, updates it.
    out_prefix = info_post.get(_output_prefix, info.get(_output_prefix))
    if out_prefix not in [None, False]:
        out_prefix += _separator_files + _post + _separator_files + info_post[
            _post_suffix]
    output_out = get_output(output_prefix=out_prefix, force=info.get(_force))
    if output_out and not output_out.force and output_out.find_collections():
        raise LoggedError(log, "Found existing post-processing output with prefix %r. "
                               "Delete it manually or re-run with `force: True` "
                               "(or `-f`, `--force` from the shell).", out_prefix)
    elif output_out and output_out.force:
        output_out.delete_infos()
        for regexp in output_out.find_collections():
            output_out.delete_with_regexp(re.compile(regexp))
    info_out = deepcopy_where_possible(info)
    info_out[_post] = info_post
    # Updated with input info and extended (updated) add info
    info_out.update(info_in)
    info_out[_post][_post_add] = add
    dummy_model_out = DummyModel(out[_params], out[kinds.likelihood],
                                 info_prior=out[_prior])
    if recompute_theory:
        # TODO: May need updating for more than one, or maybe can be removed
        theory = list(info_theory_out)[0]
        if _input_params not in info_theory_out[theory]:
            raise LoggedError(
                log,
                "You appear to be post-processing a chain generated with an older "
                "version of Cobaya. For post-processing to work, please edit the "
                "'[root].updated.yaml' file of the original chain to add, inside the "
                "theory code block, the list of its input parameters. E.g.\n----\n"
                "theory:\n  %s:\n    input_params: [param1, param2, ...]\n"
                "----\nIf you get strange errors later, it is likely that you did not "
                "specify the correct set of theory parameters.\n"
                "The full set of input parameters are %s.",
                theory, list(dummy_model_out.parameterization.input_params()))
    # TODO: check allow_renames=False?
    # TODO: May well be simplifications here, this is v close to pre-refactor logic
    # Have not gone through or understood all the parameterization  stuff
    model_add = Model(out_params_like, add[kinds.likelihood], info_prior=add.get(_prior),
                      info_theory=info_theory_out, packages_path=info.get(_packages_path),
                      allow_renames=False, post=True,
                      prior_parameterization=dummy_model_out.parameterization)
    # Remove auxiliary "one" before dumping -- 'add' *is* info_out[_post][_post_add]
    add[kinds.likelihood].pop("one")
    collection_out = Collection(dummy_model_out, output_out, name="1")
    output_out.check_and_dump_info(None, info_out, check_compatible=False)
    # Prepare recomputation of aggregated chi2
    # (they need to be recomputed by hand, because its autocomputation won't pick up
    #  old likelihoods for a given type)
    all_types = {
        like: str_to_list(add[kinds.likelihood].get(
            like, info_in[kinds.likelihood].get(like)).get("type", []) or [])
        for like in out[kinds.likelihood]}
    types = set(chain(*list(all_types.values())))
    inv_types = {t: [like for like, like_types in all_types.items() if t in like_types]
                 for t in types}
    # 4. Main loop!
    log.info("Running post-processing...")
    last_percent = 0
    for i, point in collection_in.data.iterrows():
        log.debug("Point: %r", point)
        sampled = [point[param] for param in
                   dummy_model_in.parameterization.sampled_params()]
        derived = {param: point.get(param, None)
                   for param in dummy_model_out.parameterization.derived_params()}
        inputs = {param: point.get(
            param, dummy_model_in.parameterization.constant_params().get(
                param, dummy_model_out.parameterization.constant_params().get(
                    param, None)))
            for param in dummy_model_out.parameterization.input_params()}
        # Solve inputs that depend on a function and were not saved
        # (we don't use the Parameterization_to_input method in case there are references
        #  to functions that cannot be loaded at the moment)
        for p, value in inputs.items():
            if value is None:
                func = dummy_model_out.parameterization._input_funcs[p]
                args = dummy_model_out.parameterization._input_args[p]
                inputs[p] = func(*[point.get(arg) for arg in args])
        # Add/remove priors
        priors_add = model_add.prior.logps(sampled)
        if not prior_recompute_1d:
            priors_add = priors_add[1:]
        logpriors_add = dict(zip(mlprior_names_add, priors_add))
        logpriors_new = [logpriors_add.get(name, - point.get(name, 0))
                         for name in collection_out.minuslogprior_names]
        if log.getEffectiveLevel() <= logging.DEBUG:
            log.debug(
                "New set of priors: %r", dict(zip(dummy_model_out.prior, logpriors_new)))
        if -np.inf in logpriors_new:
            continue
        # Add/remove likelihoods
        output_like = []
        if add[kinds.likelihood]:
            # Notice "one" (last in likelihood_add) is ignored: not in chi2_names
            loglikes_add, output_like = model_add.logps(inputs, return_derived=True)
            loglikes_add = dict(zip(chi2_names_add, loglikes_add))
            output_like = dict(zip(model_add.output_params, output_like))
        else:
            loglikes_add = dict()
        loglikes_new = [loglikes_add.get(name, -0.5 * point.get(name, 0))
                        for name in collection_out.chi2_names]
        if log.getEffectiveLevel() <= logging.DEBUG:
            log.debug(
                "New set of likelihoods: %r",
                dict(zip(dummy_model_out.likelihood, loglikes_new)))
            if output_like:
                log.debug("New set of likelihood-derived parameters: %r", output_like)
        if -np.inf in loglikes_new:
            continue
        # Add/remove derived parameters and change priors of sampled parameters
        for p in add[_params]:
            if p in dummy_model_out.parameterization._directly_output:
                derived[p] = output_like[p]
            elif p in dummy_model_out.parameterization._derived_funcs:
                func = dummy_model_out.parameterization._derived_funcs[p]
                args = dummy_model_out.parameterization._derived_args[p]
                derived[p] = func(
                    *[point.get(arg, output_like.get(arg, None)) for arg in args])
        # We need to recompute the aggregated chi2 by hand
        for type_, likes in inv_types.items():
            derived[_get_chi2_name(type_)] = sum(
                [-2 * lvalue for lname, lvalue
                 in zip(collection_out.chi2_names, loglikes_new)
                 if _undo_chi2_name(lname) in likes])
        if log.getEffectiveLevel() <= logging.DEBUG:
            log.debug("New derived parameters: %r",
                      dict([(p, derived[p])
                            for p in dummy_model_out.parameterization.derived_params()
                            if p in add[_params]]))
        # Save to the collection (keep old weight for now)
        collection_out.add(
            sampled, derived=derived.values(), weight=point.get(_weight),
            logpriors=logpriors_new, loglikes=loglikes_new)
        # Display progress
        percent = np.round(i / len(collection_in) * 100)
        if percent != last_percent and not percent % 5:
            last_percent = percent
            progress_bar(log, percent, " (%d/%d)" % (i, len(collection_in)))
    if not collection_out.data.last_valid_index():
        raise LoggedError(
            log, "No elements in the final sample. Possible causes: "
                 "added a prior or likelihood valued zero over the full sampled domain, "
                 "or the computation of the theory failed everywhere, etc.")
    # Reweight -- account for large dynamic range!
    #   Prefer to rescale +inf to finite, and ignore final points with -inf.
    #   Remove -inf's (0-weight), and correct indices
    difflogmax = max(collection_in[_minuslogpost] - collection_out[_minuslogpost])
    collection_out.data[_weight] *= np.exp(
        collection_in[_minuslogpost] - collection_out[_minuslogpost] - difflogmax)
    collection_out.data = (
        collection_out.data[collection_out.data.weight > 0].reset_index(drop=True))
    collection_out._n = collection_out.data.last_valid_index() + 1
    # Write!
    collection_out.out_update()
    log.info("Finished! Final number of samples: %d", len(collection_out))
    return info_out, {"sample": collection_out}<|MERGE_RESOLUTION|>--- conflicted
+++ resolved
@@ -217,15 +217,9 @@
             info_theory_out = deepcopy_where_possible(info_in[kinds.theory])
     else:
         info_theory_out = None
-<<<<<<< HEAD
-    chi2_names_add = [_chi2 + _separator + name for name in add[_likelihood]
-                      if name is not "one"]
-    out[_likelihood] += [l for l in add[_likelihood] if l != "one"]
-=======
     chi2_names_add = [
         _get_chi2_name(name) for name in add[kinds.likelihood] if name != "one"]
     out[kinds.likelihood] += [l for l in add[kinds.likelihood] if l != "one"]
->>>>>>> a0ddcc10
     if recompute_theory:
         log.warning("You are recomputing the theory, but in the current version this does"
                     " not force recomputation of any likelihood or derived parameter, "
