r"""
.. module:: samplers.Profile

:Synopsis: Posterior/likelihood *profiling*.
:Author: Giacomo Galloni

This is a **profiler** for posteriors or likelihoods, based on
`scipy.optimize.Minimize <https://docs.scipy.org/doc/scipy/reference/generated/scipy.optimize.minimize.html>`_,
 `Py-BOBYQA <https://numericalalgorithmsgroup.github.io/pybobyqa/build/html/index.html>`_, and
 `iminuit <https://iminuit.readthedocs.io/>`_.

The default is BOBYQA, which tends to work better than scipy on Cosmological problems with default
settings.

.. |br| raw:: html

   <br />

.. note::
   **If you use BOBYQA, please cite it as:**
   |br|
   `C. Cartis, J. Fiala, B. Marteau, L. Roberts,
   "Improving the Flexibility and Robustness of Model-Based Derivative-Free Optimization Solvers"
   (arXiv:1804.00154) <https://arxiv.org/abs/1804.00154>`_
   |br|
   `C. Cartis, L. Roberts, O. Sheridan-Methven,
   "Escaping local minima with derivative-free methods: a numerical investigation"
   (arXiv:1812.11343) <https://arxiv.org/abs/1812.11343>`_
   |br|
   `M.J.D. Powell,
   "The BOBYQA Algorithm for Bound Constrained Optimization without Derivatives",
   (Technical Report 2009/NA06, DAMTP, University of Cambridge)
   <https://www.damtp.cam.ac.uk/user/na/NA_papers/NA2009_06.pdf>`_

   **If you use scipy**, you can find `the appropriate references here
   <https://docs.scipy.org/doc/scipy/reference/generated/scipy.optimize.minimize.html>`_.

   **If you use iminuit**, see the `references here
   <https://iminuit.readthedocs.io/en/stable/citation.html>`_.

It works more effectively when run on top of a Monte Carlo sample: it will use the maximum
a posteriori as a starting point (or the best fit, depending on whether the prior is
ignored, :ref:`see below <minimize_like>`), and the recovered covariance matrix of the
posterior to rescale the variables. Indeed, even when the requested profiled points of a certain parameter are not equal to the best fit, the values of the other parameters are expected to be near the best fit.

To take advantage of a previous run with a Monte Carlo sampler, either:

- change the ``sampler`` to ``profile`` in the input file,

- or, if running from the shell, repeat the ``cobaya-run`` command used for the original
  run, adding the ``--profile`` flag.

When called from a Python script, Cobaya's ``run`` function returns the updated info
and the products described below in the method
:func:`samplers.profile.Profile.products` (see below).

Independently from the minimizer used, the profiler will run a sequential for loop over
the requested profiled points (depending on the set of likelihoods, this can be very fast
or very slow). At the end, it will pick the best among the results and store them in a
single collection representing the profile.

If text output is requested, it produces two different files depending on the settings:

- if the priors are ignored, ``[output prefix].like_profile.txt``, in
  :ref:`the same format as Cobaya samples <output_format>`,
  but containing a number of lines equal to the requested profiled points.

- if the priors are not ignored, ``[output prefix].post_profile.txt``, the equivalent **GetDist-formatted** file.

This also means that the quantity getting profiled is either **posterior** or the **likelihood** depending on the choice of ignoring the priors.

Note that the profiled parameter will appear together with the others, but will be set
to the requested values throughout the profiling.

.. warning::

   For historical reasons, in the first two lines of the GetDist-formatted output file
   ``-log(Like)`` indicates the negative log-**posterior**, and similarly ``chi-sq`` is
   :math:`-2` times the log-**posterior**. The actual log-likelihood can be obtained as
   :math:`-2` times the sum of the individual :math:`\chi^2` (``chi2__``, with double
   underscore) in the table that follows these first lines.

Since typically the goal of a profiling is to get the most accurate parameter
behavior as possible, it is recommended to run a couple of parallel MPI processes:
this will help in finding the global minimum in each point. Still, it may be required to modify the default settings of the minimizers (see below).

.. warning::

   Since Cobaya is often used on likelihoods featuring numerical noise (e.g. Cosmology),
   we have reduced the default accuracy criterion for the minimizers, so that they
   converge in a limited amount of time. If your posterior is fast to evaluate, you may
   want to refine the convergence parameters (see ``override`` options in the ``yaml``
   below).


.. _minimize_like:

Maximizing the likelihood instead of the posterior
^^^^^^^^^^^^^^^^^^^^^^^^^^^^^^^^^^^^^^^^^^^^^^^^^^

To maximize the likelihood, add ``ignore_prior: True`` in the ``profile`` input block.

"""

# Global
import os
from itertools import chain
from typing import Optional
import numpy as np
from scipy import optimize
import pybobyqa
from pybobyqa import controller

# Local
from cobaya.model import get_model
from cobaya.samplers.minimize import Minimize
from cobaya.collection import OnePoint, SampleCollection
from cobaya.log import LoggedError
from cobaya.tools import recursive_update
from cobaya.sampler import CovmatSampler
from cobaya import mpi

# Handling scipy vs BOBYQA vs iMinuit
evals_attr = {"scipy": "fun", "bobyqa": "f", "iminuit": "fun"}

# Conventions conventions
getdist_ext_ignore_prior = {True: ".like_profile", False: ".post_profile"}
get_collection_extension = (
    lambda ignore_prior: getdist_ext_ignore_prior[ignore_prior] + ".txt")

_bobyqa_errors = {
    controller.EXIT_MAXFUN_WARNING:
        "Maximum allowed objective evaluations reached. "
        "This is the most likely return value when using multiple restarts.",
    controller.EXIT_SLOW_WARNING:
        "Maximum number of slow iterations reached.",
    controller.EXIT_FALSE_SUCCESS_WARNING:
        "Py-BOBYQA reached the maximum number of restarts which decreased the"
        " objective, but to a worse value than was found in a previous run.",
    controller.EXIT_INPUT_ERROR:
        "Error in the inputs.",
    controller.EXIT_TR_INCREASE_ERROR:
        "Error occurred when solving the trust region subproblem.",
    controller.EXIT_LINALG_ERROR:
        "Linear algebra error, e.g. the interpolation points produced a "
        "singular linear system."}


class Profile(Minimize, CovmatSampler):
    file_base_name = 'profile'

    profiled_param: str
    profiled_values: list
    start: Optional[float]
    stop: Optional[float]
    steps: Optional[int]

    def initialize(self):
        """
        Initializes the profiler: sets the boundaries of the problem, selects starting
        points and sets up the affine transformation.
        """
<<<<<<< HEAD
=======
        Profiler.initialize(self)
>>>>>>> 2d6e078c
        # Get profiled parameter, its values and its index in the sampled parameters
        assert self.profiled_param in self.model.parameterization.sampled_params()
        self.index_profiled_param = list(self.model.parameterization.sampled_params()).index(self.profiled_param)
        self.profiled_values = self.get_profiled_values()
        self.steps = len(self.profiled_values)
        # Configure targets and store models
        models = []
        logps = []
        for value in self.profiled_values:
            model = self.get_profiled_model(value)
            models.append(model)
            logps.append(self.get_logp(model))
        self.logps = logps
        self.models = models
<<<<<<< HEAD

        self.profiled_initial_points = {}
        for idx in range(self.steps):
            self.log.info("Initial points for profiled point %d out of %d (the profiled parameter %s will be dropped)", idx + 1, self.steps, self.profiled_param)
            Minimize.initialize(self)

        self.drop_profiled_param()
=======
        # Try to load info from previous samples.
        # If none, sample from reference (make sure that it has finite like/post)
        num_starts = int(np.ceil(self.best_of / mpi.size()))
        if self.output:
            files = self.output.find_collections()
        else:
            files = None

        self.profiled_initial_points = {}
        for idx in range(self.steps):
            initial_points = []
            for start in range(num_starts):
                initial_point = None
                if files:
                    collection_in: Optional[SampleCollection]
                    if mpi.more_than_one_process() or num_starts > 1:
                        index = 1 + mpi.rank() * num_starts + start
                        if index <= len(files):
                            collection_in = SampleCollection(
                                self.model, self.output, name=str(index), resuming=True)
                        else:
                            collection_in = None
                    else:
                        collection_in = self.output.load_collections(self.model,
                                                                    concatenate=True)
                    if collection_in:
                        initial_point = (collection_in.bestfit() if self.ignore_prior
                                        else collection_in.MAP())
                        initial_point = initial_point[
                            list(self.models[idx].parameterization.sampled_params())].values
                        self.log.info(
                            "Run %d/%d will start from %s of previous sample:",
                            start + 1, num_starts, "best fit" if self.ignore_prior else "MAP"
                        )
                        # Compute covmat if input but no .covmat file (e.g. with PolyChord)
                        # Prefer old over `covmat` definition in yaml (same as MCMC)
                        self.covmat = collection_in.cov(derived=False)
                        self.covmat_params = list(
                            self.models[idx].parameterization.sampled_params())
                if initial_point is None:
                    for _ in range(self.max_iter // 10 + 5):
                        initial_point = self.models[idx].prior.reference(random_state=self._rng)
                        if np.isfinite(self.logps[idx](initial_point)):
                            break
                    else:
                        raise LoggedError(self.log, "Could not find random starting point "
                                                    "giving finite posterior")
                    self.log.info(
                        "Run %d/%d (profiled point %d out of %d) will start from random initial point:",
                        start + 1, num_starts, idx + 1, self.steps
                    )
                self.log.info(
                    dict(zip(self.models[idx].parameterization.sampled_params(), initial_point)))
                initial_points.append(initial_point)
            self.profiled_initial_points[idx] = initial_points
>>>>>>> 2d6e078c

        self.results = []
        self.minima = SampleCollection(
            self.model, self.output, name="",
            extension=get_collection_extension(self.ignore_prior))
        self.full_sets_of_mins = []
        self._affine_transform_baselines = []

    def drop_profiled_param(self):
        """Drops the profiled parameter from the relevant attributes."""
        for idx in range(self.steps):
            self.profiled_initial_points[idx] = [np.delete(point, self.index_profiled_param) for point in self.initial_points]

        self._bounds = np.delete(self._bounds, self.index_profiled_param, axis=0)
        self._scales = np.delete(self._scales, self.index_profiled_param)
        self._affine_transform_matrix = np.delete(self._affine_transform_matrix, self.index_profiled_param, axis=0)
        self._affine_transform_matrix = np.delete(self._affine_transform_matrix, self.index_profiled_param, axis=1)
        self._inv_affine_transform_matrix = np.delete(self._inv_affine_transform_matrix, self.index_profiled_param, axis=0)
        self._inv_affine_transform_matrix = np.delete(self._inv_affine_transform_matrix, self.index_profiled_param, axis=1)

    def get_profiled_values(self):
        """
        Returns the values of the profiled parameter at which the likelihood/posterior
        must be evaluated.
        """
        if self.profiled_values is not None:
            return self.profiled_values
        return np.linspace(self.start, self.stop, self.steps, endpoint=True)

    def get_profiled_model(self, value):
        """Returns a new model with the profiled parameter fixed to a given value."""
        new_model = self.model.info()
        new_model["params"][self.profiled_param] = {"value": value}
        return get_model(new_model)

    def get_logp(self, model):
        """Returns the logp function of the model."""
        method = model.loglike if self.ignore_prior else model.logpost
        kwargs = {"make_finite": True}
        if self.ignore_prior:
            kwargs["return_derived"] = False
        return lambda x: method(x, **kwargs)

    def run(self):
        """Runs multiple minimizations to profile the likelihood/posterior."""
        for idx in range(self.steps):
            results = []
            successes = []

            def minuslogp_transf(x):
                return -self.logps[idx](self.inv_affine_transform(x))

            self.log.info("Running profiled point %d out of %d (%s = %s).", idx + 1, len(self.profiled_values), self.profiled_param, self.profiled_values[idx])
            for i, initial_point in enumerate(self.profiled_initial_points[idx]):
                self.log.info(
                    "Starting run %d/%d",
                    i + 1, len(self.profiled_initial_points[idx]))
                self.log.debug("Starting point: %r", initial_point)
                self._affine_transform_baseline = initial_point
                initial_point = self.affine_transform(initial_point)
                np.testing.assert_allclose(initial_point, np.zeros(initial_point.shape))
                bounds = np.array(
                    [self.affine_transform(self._bounds[:, i]) for i in range(2)]).T
                try:
                    # Configure method
                    if self.method.lower() == "bobyqa":
                        self.kwargs = {
                            "objfun": minuslogp_transf,
                            "x0": initial_point,
                            "bounds": np.array(list(zip(*bounds))),
                            "maxfun": self.max_iter,
                            "rhobeg": 1.,
                            "do_logging": self.is_debug()}
                        self.kwargs = recursive_update(self.kwargs,
                                                    self.override_bobyqa or {})
                        self.log.debug("Arguments for pybobyqa.solve:\n%r",
                                    {k: v for k, v in self.kwargs.items() if
                                        k != "objfun"})
                        result = pybobyqa.solve(**self.kwargs)
                        success = result.flag == result.EXIT_SUCCESS
                        if not success:
                            self.log.error(
                                "Finished unsuccessfully. Reason: %s",
                                _bobyqa_errors[result.flag]
                            )
                    elif self.method.lower() == "iminuit":
                        try:
                            import iminuit
                        except ImportError:
                            raise LoggedError(
                                self.log, "You need to install iminuit to use the "
                                        "'iminuit' minimizer. Try 'pip install iminuit'.")
                        self.kwargs = {
                            "fun": minuslogp_transf,
                            "x0": initial_point,
                            "bounds": bounds,
                            "options": {
                                "maxfun": self.max_iter,
                                "disp": self.is_debug()}}
                        self.kwargs = recursive_update(
                            self.kwargs, self.override_iminuit or {}
                        )
                        self.log.debug(
                            "Arguments for iminuit.Minimize:\n%r",
                            {k: v for k, v in self.kwargs.items() if k != "fun"},
                        )
                        result = iminuit.minimize(**self.kwargs, method="migrad")
                        if not (success := result.success):
                            self.log.error(result.message)
                        if mpi.get_mpi_size() > 1:
                            result.pop("minuit")  # problem with pickle/mpi?
                    else:
                        self.kwargs = {
                            "fun": minuslogp_transf,
                            "x0": initial_point,
                            "bounds": bounds,
                            "options": {
                                "maxiter": self.max_iter,
                                "disp": self.is_debug()}}
                        self.kwargs = recursive_update(self.kwargs, self.override_scipy or {})
                        self.log.debug("Arguments for scipy.optimize.Minimize:\n%r",
                                    {k: v for k, v in self.kwargs.items() if k != "fun"})
                        result = optimize.minimize(**self.kwargs)
                        if not (success := result.success):
                            self.log.error("Finished unsuccessfully.")
                    if success:
                        self.log.info("Run %d/%d converged.", i + 1, len(self.profiled_initial_points[idx]))
                except Exception as excpt:
                    self.log.error("Minimizer '%s' raised an unexpected error:", self.method)
                    raise excpt
                results += [result]
                successes += [success]

            self.process_results(self.models[idx], *mpi.zip_gather(
                [results, successes, self.profiled_initial_points[idx],
                [self._inv_affine_transform_matrix] * len(self.profiled_initial_points[idx])]))
            self.log.info("Finished profiled point %d out of %d.", idx + 1, len(self.profiled_initial_points))
        self.log.info("Finished profiling.\nProfiled parameter: %s\nResults: %s",
                      self.profiled_param, self.minima)
        self.dump_txt()

    @mpi.set_from_root(("_inv_affine_transform_matrix", "_affine_transform_baselines",
                        "results", "minima", "full_sets_of_mins"))
    def process_results(self, model, results, successes, affine_transform_baselines,
                        transform_matrices):
        """
        Determines success (or not), chooses best (if MPI or multiple starts)
        and produces output (if requested).
        """
        evals_attr_ = evals_attr[self.method.lower()]
        results = list(chain(*results))
        successes = list(chain(*successes))
        affine_transform_baselines = list(chain(*affine_transform_baselines))
        transform_matrices = list(chain(*transform_matrices))
        if len(results) > 1:
            mins = [(getattr(r, evals_attr_) if s else np.inf)
                    for r, s in zip(results, successes)]
            i_min: int = np.argmin(mins)  # type: ignore
        else:
            i_min = 0
        result = results[i_min]
        # Store results for profiled point
        self.results.append(result)
        self._affine_transform_baselines.append(affine_transform_baselines[i_min])
        self._affine_transform_baseline = affine_transform_baselines[i_min]
        self._inv_affine_transform_matrix = transform_matrices[i_min]
        if not any(successes):
            raise LoggedError(
                self.log, "Minimization failed! Here is the raw result object:\n%s",
                str(result))
        elif not all(successes):
            self.log.warning('Some minimizations failed!')
        elif len(results) > 1:
            self.log.info('Finished successfully!')
            # noinspection PyUnboundLocalVariable
            if max(mins) - min(mins) > 1:
                self.log.warning('Big spread in minima: %r', mins)
            elif max(mins) - min(mins) > 0.2:
                self.log.warning('Modest spread in minima: %r', mins)
        logp_min = -np.array(getattr(result, evals_attr_))
        x_min = self.inv_affine_transform(result.x)
        self.log.info("-log(%s) minimized to %g",
                      "likelihood" if self.ignore_prior else "posterior", -logp_min)
        recomputed_post_min = model.logposterior(x_min, cached=False)
        recomputed_logp_min = (recomputed_post_min.loglike if self.ignore_prior
                               else recomputed_post_min.logpost)
        if not np.allclose(logp_min, recomputed_logp_min, atol=1e-2):
            raise LoggedError(
                self.log, "Cannot reproduce log minimum to within 0.01. Maybe your "
                          "likelihood is stochastic or large numerical error? "
                          "Recomputed min: %g (was %g) at %r",
                recomputed_logp_min, logp_min, x_min)
        minimum = OnePoint(model, self.output, name="",
                                extension=get_collection_extension(self.ignore_prior))
        minimum.add(x_min, derived=recomputed_post_min.derived,
                         logpost=recomputed_post_min.logpost,
                         logpriors=recomputed_post_min.logpriors,
                         loglikes=recomputed_post_min.loglikes)
        minimum.data.insert(0, self.profiled_param, model.parameterization.constant_params()[self.profiled_param])
        # Add minimum to collection
        self.minima._append(minimum)
        self.log.info(
            "Parameter values at minimum:\n%s", minimum.data.to_string())
        if len(results) > 1:
            all_mins = {
                f"{i}": (getattr(res[0], evals_attr_), res[1])
                for i, res in enumerate(zip(results, successes))
            }
            full_set_of_mins = all_mins
            self.log.info("Full set of minima:\n%s", full_set_of_mins)
            self.full_sets_of_mins.append(full_set_of_mins)

    @mpi.set_from_root(("minima", ))
    def dump_txt(self):
        """Writes the results of the profiling to a text file."""
        if not self.output:
            return
        ext_collection = get_collection_extension(self.ignore_prior)
        file_name, _ = self.output.prepare_collection(name="", extension=ext_collection)
        # TODO: if file exists, update it instead of overwriting
        if os.path.exists(file_name):
            pass
        with open(file_name, "w", encoding="utf-8") as out:
            out.write("#" + " ".join(
                f(col) for f, col
                in zip(self.minima._header_formatter, self.minima.data.columns))[1:] + "\n")
        with open(file_name, "a", encoding="utf-8") as out:
            np.savetxt(out, self.minima.data.to_numpy(dtype=np.float64),
                       fmt=self.minima._numpy_fmts)

    def products(self):
        r"""
        Returns a dictionary containing:

        - ``minima``: :class:`SampleCollection` that maximizes the posterior
          or likelihood (depending on ``ignore_prior``) in each profiled point.

        - ``profiled_param``: name of the profiled parameter.

        - ``profiled_values``: requested values of the profiled parameter where
          the minimization was performed.

        - ``results_object``: instances of results class of
          `scipy <https://docs.scipy.org/doc/scipy/reference/generated/scipy.optimize.OptimizeResult.html>`_
          or `pyBOBYQA
          <https://numericalalgorithmsgroup.github.io/pybobyqa/build/html/userguide.html>`_
          or `iMinuit <https://iminuit.readthedocs.io/en/stable/citation.html>`.

        - ``full_sets_of_mins``: dictionaries of minima obtained from multiple initial
          points and multiple profiled points. For each it stores the value of the
          minimized function and a boolean indicating whether the minimization was
          successful or not.
          This returns an empty list if only one initial point was run.

        - ``M``: inverse of the affine transform matrix (see below).
          ``None`` if no transformation applied.

        - ``X0s``: offsets of the affine transform matrix (see below)
          ``None`` if no transformation applied.

        If non-trivial ``M`` and ``X0s`` are returned, this means that the minimizer has
        been working on an affine-transformed parameter space :math:`x^\prime`. Indicating with ``idx`` the index spanning the profiled points, the real space points can be obtained as :math:`x = M x^\prime + X_0^{\rm idx}`.
        This inverse transformation needs to be applied to the coordinates appearing
        inside the ``results_object``.
        """
        return {"minima": self.minima, "profiled_param": self.profiled_param,
                "profiled_values": self.profiled_values, "result_objects": self.results,
                "full_sets_of_mins": self.full_sets_of_mins,
                "M": self._inv_affine_transform_matrix,
                "X0s": self._affine_transform_baselines}<|MERGE_RESOLUTION|>--- conflicted
+++ resolved
@@ -160,10 +160,6 @@
         Initializes the profiler: sets the boundaries of the problem, selects starting
         points and sets up the affine transformation.
         """
-<<<<<<< HEAD
-=======
-        Profiler.initialize(self)
->>>>>>> 2d6e078c
         # Get profiled parameter, its values and its index in the sampled parameters
         assert self.profiled_param in self.model.parameterization.sampled_params()
         self.index_profiled_param = list(self.model.parameterization.sampled_params()).index(self.profiled_param)
@@ -178,17 +174,9 @@
             logps.append(self.get_logp(model))
         self.logps = logps
         self.models = models
-<<<<<<< HEAD
-
-        self.profiled_initial_points = {}
-        for idx in range(self.steps):
-            self.log.info("Initial points for profiled point %d out of %d (the profiled parameter %s will be dropped)", idx + 1, self.steps, self.profiled_param)
-            Minimize.initialize(self)
-
-        self.drop_profiled_param()
-=======
         # Try to load info from previous samples.
         # If none, sample from reference (make sure that it has finite like/post)
+        assert self.best_of > 0
         num_starts = int(np.ceil(self.best_of / mpi.size()))
         if self.output:
             files = self.output.find_collections()
@@ -197,52 +185,10 @@
 
         self.profiled_initial_points = {}
         for idx in range(self.steps):
-            initial_points = []
-            for start in range(num_starts):
-                initial_point = None
-                if files:
-                    collection_in: Optional[SampleCollection]
-                    if mpi.more_than_one_process() or num_starts > 1:
-                        index = 1 + mpi.rank() * num_starts + start
-                        if index <= len(files):
-                            collection_in = SampleCollection(
-                                self.model, self.output, name=str(index), resuming=True)
-                        else:
-                            collection_in = None
-                    else:
-                        collection_in = self.output.load_collections(self.model,
-                                                                    concatenate=True)
-                    if collection_in:
-                        initial_point = (collection_in.bestfit() if self.ignore_prior
-                                        else collection_in.MAP())
-                        initial_point = initial_point[
-                            list(self.models[idx].parameterization.sampled_params())].values
-                        self.log.info(
-                            "Run %d/%d will start from %s of previous sample:",
-                            start + 1, num_starts, "best fit" if self.ignore_prior else "MAP"
-                        )
-                        # Compute covmat if input but no .covmat file (e.g. with PolyChord)
-                        # Prefer old over `covmat` definition in yaml (same as MCMC)
-                        self.covmat = collection_in.cov(derived=False)
-                        self.covmat_params = list(
-                            self.models[idx].parameterization.sampled_params())
-                if initial_point is None:
-                    for _ in range(self.max_iter // 10 + 5):
-                        initial_point = self.models[idx].prior.reference(random_state=self._rng)
-                        if np.isfinite(self.logps[idx](initial_point)):
-                            break
-                    else:
-                        raise LoggedError(self.log, "Could not find random starting point "
-                                                    "giving finite posterior")
-                    self.log.info(
-                        "Run %d/%d (profiled point %d out of %d) will start from random initial point:",
-                        start + 1, num_starts, idx + 1, self.steps
-                    )
-                self.log.info(
-                    dict(zip(self.models[idx].parameterization.sampled_params(), initial_point)))
-                initial_points.append(initial_point)
-            self.profiled_initial_points[idx] = initial_points
->>>>>>> 2d6e078c
+            self.log.info("Initial points for profiled point %d out of %d (the profiled parameter %s will be dropped)", idx + 1, self.steps, self.profiled_param)
+            Minimize.initialize(self)
+
+        self.drop_profiled_param()
 
         self.results = []
         self.minima = SampleCollection(
