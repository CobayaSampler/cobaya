--- conflicted
+++ resolved
@@ -28,14 +28,9 @@
 from cobaya.log import LoggedError
 from cobaya.install import download_github_release, NotInstalledError
 from cobaya.yaml import yaml_dump_file
-<<<<<<< HEAD
-
-clusters = "clusters"
-EXTRA_PARAMS = 0 
-=======
 from cobaya.conventions import _separator, _evidence_extension, _packages_path_arg
 
->>>>>>> a0ddcc10
+
 
 class polychord(Sampler):
     # Name of the PolyChord repo and version to download
@@ -58,60 +53,7 @@
 
     def initialize(self):
         """Imports the PolyChord sampler and prepares its arguments."""
-<<<<<<< HEAD
-        if isinstance(self.SSIM_covmat, str):
-            self.SSIM_covmat = np.loadtxt(self.SSIM_covmat)
-        if isinstance(self.SSIM_means, str):
-            self.SSIM_means = np.loadtxt(self.SSIM_means)
-        if self.SSIM_covmat == [[]] or self.SSIM_means==[]:
-            self.log.info('SSIM proposals incomplete. Disabling SSIM. ')
-            self.use_SSIM = False
-        
-        if not len(self.SSIM_covmat ) == len(self.SSIM_means):
-            self.log.info('SSIM proposals of incompatible size. Disabling SSIM. ')
-            self.use_SSIM = False
-            # TODO check for their sizes being compatible as well.
-        if not len(self.SSIM_covmat[0]) == len(self.SSIM_means):
-            self.log.info('SSIM covariance matrix not square. Disabling SSIM. ')
-            self.use_SSIM = False
-            # TODO check for non-diagonaliseable matrices. 
-        if self.use_SSIM:
-            self.log.info('SSIM enabled and proposals supplied. ')
-            self.extra_params=2
-        else:
-            self.extra_params=0
-        if am_single_or_primary_process():  # rank = 0 (MPI master) or None (no MPI)
-            self.log.info("Initializing")
-        # If path not given, try using general path to modules
-        if not self.path and self.path_install:
-            self.path = get_path(self.path_install)
-        if self.path:
-            if am_single_or_primary_process():
-                self.log.info("Importing *local* PolyChord from " + self.path)
-                if not os.path.exists(os.path.realpath(self.path)):
-                    raise LoggedError(self.log, "The given path does not exist. "
-                                      "Try installing PolyChord with "
-                                      "'cobaya-install polychord -m [modules_path]")
-            pc_build_path = get_build_path(self.path)
-            if not pc_build_path:
-                raise LoggedError(self.log, "Either PolyChord is not in the given folder, "
-                                  "'%s', or you have not compiled it.", self.path)
-            # Inserting the previously found path into the list of import folders
-            sys.path.insert(0, pc_build_path)
-        else:
-            self.log.info("Importing *global* PolyChord.")
-        try:
-            import pypolychord
-            from pypolychord.settings import PolyChordSettings
-            self.pc = pypolychord
-        except ImportError:
-            raise LoggedError(
-                self.log, "Couldn't find the PolyChord python interface. "
-                "Make sure that you have compiled it, and that you either\n"
-                " (a) specify a path (you didn't) or\n"
-                " (b) install the Python interface globally with\n"
-                "     '/path/to/PolyChord/python setup.py install --user'")
-=======
+
         # Allow global import if no direct path specification
         allow_global = not self.path
         if not self.path and self.packages_path:
@@ -122,7 +64,7 @@
                 self.log, "Could not find PolyChord. Check error message above. "
                           "To install it, run 'cobaya-install polychord --%s "
                           "[packages_path]'", _packages_path_arg)
->>>>>>> a0ddcc10
+
         # Prepare arguments and settings
         from pypolychord.settings import PolyChordSettings
         self.n_sampled = len(self.model.parameterization.sampled_params())
@@ -351,19 +293,6 @@
 
 
         sync_processes()
-<<<<<<< HEAD
-        if am_single_or_primary_process():
-            self.log.info("Sampling!")
-        if self.extra_params ==0:
-            self.pc.run_polychord(logpost, self.nDims,
-                                  self.nDerived, self.pc_settings, self.pc_prior,
-                                  self.dumper)
-        else:
-            self.pc.run_polychord(SSIM_L, self.nDims+self.extra_params,
-                                  self.nDerived, self.pc_settings, SSIM_P,
-                                  self.dumper)
-
-=======
         self.mpi_info("Calling PolyChord...")
         self.pc.run_polychord(logpost, self.nDims, self.nDerived, self.pc_settings,
                               self.pc_prior, self.dumper)
@@ -393,7 +322,7 @@
                 f_paramnames.write("%s*\t%s\n" % (
                     "loglike" + _separator + p,
                     r"\log\mathcal{L}_\mathrm{" + p.replace("_", r"\ ") + r"}"))
->>>>>>> a0ddcc10
+
 
     def save_sample(self, fname, name):
         sample = np.atleast_2d(np.loadtxt(fname))
@@ -437,38 +366,13 @@
         Loads the sample of live points from ``PolyChord``'s raw output and writes it
         (if ``txt`` output requested).
         """
-<<<<<<< HEAD
-        do_output=False
-        if exception_type:
-            raise
-        if am_single_or_primary_process():
-=======
         if is_main_process():
->>>>>>> a0ddcc10
             self.log.info("Loading PolyChord's results: samples and evidences.")
             self.dump_paramnames(self.raw_prefix)
             self.collection = self.save_sample(self.raw_prefix + ".txt", "1")
             # Load clusters, and save if output
             if self.pc_settings.do_clustering:
                 self.clusters = {}
-<<<<<<< HEAD
-                # do_output=True
-                do_output = hasattr(self.output, "folder")
-                for f in os.listdir(os.path.join(self.pc_settings.base_dir, clusters)):
-                    if not f.startswith(self.pc_settings.file_root):
-                        continue
-                    if do_output:
-                        cluster_folder = os.path.join(
-                            self.output.folder, self.output.prefix +
-                                                ("_" if self.output.prefix else "") + clusters)
-                        if not os.path.exists(cluster_folder):
-                            os.mkdir(cluster_folder)
-                    try:
-                        i = int(f[len(self.pc_settings.file_root) + 1:-len(".txt")])
-                    except ValueError:
-                        continue
-                    if do_output:
-=======
                 clusters_raw_regexp = re.compile(
                     re.escape(self.pc_settings.file_root + "_") + r"\d+\.txt")
                 cluster_raw_files = sorted(find_with_regexp(
@@ -477,7 +381,6 @@
                 for f in cluster_raw_files:
                     i = int(f[f.rfind("_") + 1:-len(".txt")])
                     if self.output:
->>>>>>> a0ddcc10
                         old_folder = self.output.folder
                         self.output.folder = self.clusters_folder
                     sample = self.save_sample(f, str(i))
@@ -552,18 +455,15 @@
             return output.add_suffix(cls._base_dir_suffix, separator="_")
         return os.path.join(gettempdir(), cls._base_dir_suffix)
 
-<<<<<<< HEAD
-# Installation routines ##################################################################
-
-# Name of the PolyChord repo and version to download
-pc_repo_name = "PolyChord/PolyChordLite"
-pc_repo_version = "1.17"
-=======
+
+
+
+
     @classmethod
     def get_clusters_dir(cls, output):
         if output:
             return output.add_suffix(cls._clusters_dir, separator="_")
->>>>>>> a0ddcc10
+
 
     @classmethod
     def output_files_regexps(cls, output, info=None, minimal=False):
