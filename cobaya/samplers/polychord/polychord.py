--- conflicted
+++ resolved
@@ -177,15 +177,9 @@
         pc_args.pop(pc_args.index("num_repeats"))
 
         if self.use_supernest:
-<<<<<<< HEAD
             # For the choice probability, and choice indicator. 
             self.grade_dims.extend([2])
             self.grade_frac.extend([0.1])
-=======
-            # For the choice probability, and choice indicator.
-            self.grade_dims.extend([1, 1])
-            self.grade_frac.extend([1.0, 1.0])
->>>>>>> 5510a52e
             self.pc_settings = PolyChordSettings(
                 self.nDims + 2,  # FIXME: only true for one proposal.
                 self.nDerived,
