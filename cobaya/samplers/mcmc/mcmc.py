"""
.. module:: samplers.mcmc

:Synopsis: Blocked fast-slow Metropolis sampler (Lewis 1304.4473)
:Author: Antony Lewis (for the CosmoMC sampler, wrapped for cobaya by Jesus Torrado)
"""

# Global
from itertools import chain
import numpy as np
from pandas import DataFrame
import datetime
from typing import Sequence, Optional, Callable
import re

# Local
from cobaya.sampler import CovmatSampler
from cobaya.mpi import get_mpi_size
from cobaya.mpi import more_than_one_process, is_main_process, sync_processes
from cobaya.collection import SampleCollection, OneSamplePoint
from cobaya.conventions import OutPar, Extension, line_width, get_version
from cobaya.typing import empty_dict
from cobaya.samplers.mcmc.proposal import BlockedProposer
from cobaya.log import LoggedError, always_stop_exceptions
from cobaya.tools import get_external_function, NumberWithUnits, load_DataFrame
from cobaya.yaml import yaml_dump_file
from cobaya.model import LogPosterior
from cobaya import mpi


class MCMC(CovmatSampler):
    r"""
    Adaptive, speed-hierarchy-aware MCMC sampler (adapted from CosmoMC)
    \cite{Lewis:2002ah,Lewis:2013hha}.
    """
    _at_resume_prefer_new = CovmatSampler._at_resume_prefer_new + [
        "burn_in", "callback_function", "callback_every", "max_tries", "output_every",
        "learn_every", "learn_proposal_Rminus1_max", "learn_proposal_Rminus1_max_early",
        "learn_proposal_Rminus1_min", "max_samples", "Rminus1_stop", "Rminus1_cl_stop",
        "Rminus1_cl_level", "covmat", "covmat_params"]
    _at_resume_prefer_old = CovmatSampler._at_resume_prefer_new + [
        "proposal_scale", "blocking"]
    file_base_name = 'mcmc'

    # instance variables from yaml
    burn_in: NumberWithUnits
    learn_every: NumberWithUnits
    output_every: NumberWithUnits
    callback_every: NumberWithUnits
    temperature: float
    max_tries: NumberWithUnits
    max_samples: int
    drag: bool
    callback_function: Optional[Callable]
    blocking: Optional[Sequence]
    proposal_scale: float
    learn_proposal: bool
    learn_proposal_Rminus1_max: float
    learn_proposal_Rminus1_max_early: float
    Rminus1_cl_level: float
    Rminus1_stop: float
    Rminus1_cl_stop: float
    Rminus1_single_split: int
    learn_proposal_Rminus1_min: float
    measure_speeds: bool
    oversample_thin: int
    oversample_power: float

    def set_instance_defaults(self):
        super().set_instance_defaults()
        # checkpoint variables
        self.converged = False
        self.mpi_size = None
        self.Rminus1_last = np.inf

    def initialize(self):
        """Initializes the sampler:
        creates the proposal distribution and draws the initial sample."""
        if not self.model.prior.d():
            raise LoggedError(self.log, "No parameters being varied for sampler")
        self.log.debug("Initializing")
        # MARKED FOR DEPRECATION IN v3.0
        if getattr(self, "oversample", None) is not None:
            raise LoggedError(self.log, "`oversample` has been deprecated. "
                                        "Oversampling is now requested by setting "
                                        "`oversample_power` > 0.")
        # END OF DEPRECATION BLOCK
        # MARKED FOR DEPRECATION IN v3.0
        if getattr(self, "check_every", None) is not None:
            raise LoggedError(self.log, "`check_every` has been deprecated. "
                                        "Please use `learn_every` instead.")
        # END OF DEPRECATION BLOCK
        if self.callback_every is None:
            self.callback_every = self.learn_every
        self._quants_d_units = []
        for q in ["max_tries", "learn_every", "callback_every", "burn_in"]:
            number = NumberWithUnits(getattr(self, q), "d", dtype=int)
            self._quants_d_units.append(number)
            setattr(self, q, number)
        self.output_every = NumberWithUnits(self.output_every, "s", dtype=int)
        if self.temperature is None:
            self.temperature = 1
        if is_main_process():
            if self.output.is_resuming() and (
                    max(self.mpi_size or 0, 1) != mpi.size()):
                raise LoggedError(
                    self.log,
                    "Cannot resume a run with a different number of chains: "
                    "was %d and now is %d.", max(self.mpi_size or 0, 1), mpi.size())
        sync_processes()
        # One collection per MPI process: `name` is the MPI rank + 1
        name = str(1 + mpi.rank())
        self.collection = SampleCollection(
            self.model, self.output, name=name, resuming=self.output.is_resuming(),
            temperature=self.temperature)
        self.current_point = OneSamplePoint(self.model)
        # Use standard MH steps by default
        self.get_new_sample = self.get_new_sample_metropolis
        # Prepare callback function
        if self.callback_function:
            self.callback_function_callable = (
                get_external_function(self.callback_function))
        # Useful for getting last points added inside callback function
        self.last_point_callback = 0
        self.i_learn = 1
        # Monitoring/restore progress
        if is_main_process():
            cols = ["N", "timestamp", "acceptance_rate", "Rminus1", "Rminus1_cl"]
            self.progress = DataFrame(columns=cols)
            if self.output and not self.output.is_resuming():
                header_fmt = {"N": 6 * " " + "N", "timestamp": 17 * " " + "timestamp"}
                with open(self.progress_filename(), "w",
                          encoding="utf-8") as progress_file:
                    progress_file.write("# " + " ".join(
                        [header_fmt.get(col, ((7 + 8) - len(col)) * " " + col) for col in
                         self.progress.columns]) + "\n")
        # Get first point, to be discarded -- not possible to determine its weight
        # Still, we need to compute derived parameters, since, as the proposal "blocked",
        # we may be saving the initial state of some block.
        # NB: if resuming but nothing was written (burn-in not finished): re-start
        if self.output.is_resuming() and len(self.collection):
            last = len(self.collection) - 1
            initial_point = (self.collection[self.collection.sampled_params]
                .iloc[last]).to_numpy(dtype=np.float64, copy=True)
            results = LogPosterior(
                logpost=-self.collection[OutPar.minuslogpost].iloc[last],
                logpriors=-(self.collection[self.collection.minuslogprior_names]
                            .iloc[last].to_numpy(dtype=np.float64, copy=True)),
                loglikes=-0.5 * (self.collection[self.collection.chi2_names]
                                 .iloc[last].to_numpy(dtype=np.float64, copy=True)),
                derived=(self.collection[self.collection.derived_params].iloc[last]
                         .to_numpy(dtype=np.float64, copy=True)),
                temperature=self.temperature)
        else:
            # NB: max_tries adjusted to dim instead of #cycles (blocking not computed yet)
            self.max_tries.set_scale(self.model.prior.d())
            self.log.info("Getting initial point... (this may take a few seconds)")
            initial_point, results = \
                self.model.get_valid_point(
                    max_tries=self.max_tries.value, random_state=self._rng,
                    temperature=self.temperature)
            # If resuming but no existing chain, assume failed run and ignore blocking
            # if speeds measurement requested
            if self.output.is_resuming() and not len(self.collection) \
                    and self.measure_speeds:
                self.blocking = None
            if self.measure_speeds and self.blocking:
                self.mpi_warning(
                    "Parameter blocking manually fixed: speeds will not be measured.")
            elif self.measure_speeds:
                n = None if self.measure_speeds is True else int(self.measure_speeds)
                self.model.measure_and_set_speeds(n=n, discard=0, random_state=self._rng)
        self.set_proposer_blocking()
        self.set_proposer_initial_covmat(load=True)

        self.current_point.add(initial_point, results)
        self.log.info("Initial point: %s", self.current_point)
        # Max #(learn+convergence checks) to wait,
        # in case one process dies/hangs without raising error
        self.been_waiting = 0
        self.max_waiting = max(50, self.max_tries.unit_value)
        # Burning-in countdown -- the +1 accounts for the initial point (always accepted)
        self.burn_in_left = self.burn_in.value * self.current_point.output_thin + 1
        self._msg_ready = ("Ready to check convergence" +
                           (" and learn a new proposal covmat"
                            if self.learn_proposal else ""))

        # Initial dummy checkpoint
        # (needed when 1st "learn point" not reached in prev. run)
        self.write_checkpoint()

    @property
    def i_last_slow_block(self):
        if self.drag:
            return next(i for i, o in enumerate(self.oversampling_factors) if o != 1) - 1
        self.log.warning("`i_last_slow_block` is only well defined when dragging.")
        return 0

    @property
    def slow_blocks(self):
        return self.blocks[:1 + self.i_last_slow_block]

    @property
    def slow_params(self):
        return list(chain(*self.slow_blocks))

    @property
    def n_slow(self):
        return len(self.slow_params)

    @property
    def fast_blocks(self):
        return self.blocks[self.i_last_slow_block + 1:]

    @property
    def fast_params(self):
        return list(chain(*self.fast_blocks))

    @property
    def n_fast(self):
        return len(self.fast_params)

    def get_acceptance_rate(self, first=0, last=None):
        return (((last or self.n()) - (first or 0)) /
                self.collection[OutPar.weight][first:last].sum())

    def set_proposer_blocking(self):
        if self.blocking:
            # Includes the case in which we are resuming
            self.blocks, self.oversampling_factors = \
                self.model.check_blocking(self.blocking)
        else:
            self.blocks, self.oversampling_factors = \
                self.model.get_param_blocking_for_sampler(
                    oversample_power=self.oversample_power, split_fast_slow=self.drag)
        # Turn off dragging if one block, or if speed differences < 2x, or no differences
        if self.drag:
            if len(self.blocks) == 1:
                self.drag = False
                self.log.warning(
                    "Dragging disabled: not possible if there is only one block.")
            if max(self.oversampling_factors) / min(self.oversampling_factors) < 2:
                self.drag = False
                self.log.warning("Dragging disabled: speed ratios < 2.")
        if self.drag:
            # The definition of oversample_power=1 as spending the same amount of time in
            # the slow and fast block would suggest a 1/2 factor here, but this additional
            # factor of 2 w.r.t. oversampling should produce an equivalent exploration
            # efficiency.
            self.drag_interp_steps = int(
                np.round(self.oversampling_factors[self.i_last_slow_block + 1] *
                         self.n_fast / self.n_slow))
            if self.drag_interp_steps < 2:
                self.drag = False
                self.log.warning("Dragging disabled: "
                                 "speed ratio and fast-to-slow ratio not large enough.")
        # Define proposer and other blocking-related quantities
        if self.drag:
            # MARKED FOR DEPRECATION IN v3.0
            if getattr(self, "drag_limits", None) is not None:
                raise LoggedError(self.log, "`drag_limits` has been deprecated. "
                                            "Use 'oversample_power' to control the amount"
                                            " of dragging steps.")
            # END OF DEPRECATION BLOCK
            self.get_new_sample = self.get_new_sample_dragging
            self.mpi_info("Dragging with number of interpolating steps:")
            max_width = len(str(self.drag_interp_steps))
            self.mpi_info("* %" + "%d" % max_width + "d : %r", 1, self.slow_blocks)
            self.mpi_info("* %" + "%d" % max_width + "d : %r",
                          self.drag_interp_steps, self.fast_blocks)
        elif np.any(np.array(self.oversampling_factors) > 1):
            self.mpi_info("Oversampling with factors:")
            max_width = len(str(max(self.oversampling_factors)))
            for f, b in zip(self.oversampling_factors, self.blocks):
                self.mpi_info("* %" + "%d" % max_width + "d : %r", f, b)
            if self.oversample_thin:
                self.current_point.output_thin = int(np.round(sum(
                    len(b) * o for b, o in zip(self.blocks, self.oversampling_factors)) /
                                                              self.model.prior.d()))

        # Save blocking in updated info, in case we want to resume
        self._updated_info["blocking"] = list(zip(self.oversampling_factors, self.blocks))
        sampled_params_list = list(self.model.parameterization.sampled_params())
        blocks_indices = [[sampled_params_list.index(p) for p in b] for b in self.blocks]
        self.proposer = BlockedProposer(
            blocks_indices, self._rng,
            oversampling_factors=self.oversampling_factors,
            i_last_slow_block=(self.i_last_slow_block if self.drag else None),
            proposal_scale=self.proposal_scale)
        # Cycle length, taking into account oversampling/dragging
        if self.drag:
            self.cycle_length = self.n_slow
        else:
            self.cycle_length = sum(len(b) * o for b, o in
                                    zip(blocks_indices, self.oversampling_factors))
        self.log.debug(
            "Cycle length in steps: %r", self.cycle_length)
        for number in self._quants_d_units:
            number.set_scale(self.cycle_length // self.current_point.output_thin)

    def set_proposer_initial_covmat(self, load=False):
        if load:
            # Build the initial covariance matrix of the proposal, or load from checkpoint
            self._intial_covmat, where_nan = self._load_covmat(
                prefer_load_old=self.output.is_resuming())
            if np.any(where_nan) and self.learn_proposal:
                # We want to start learning the covmat earlier.
                self.mpi_info("Covariance matrix " +
                              ("not present" if np.all(where_nan) else "not complete") +
                              ". We will start learning the covariance of the proposal "
                              "earlier: R-1 = %g (would be %g if all params loaded).",
                              self.learn_proposal_Rminus1_max_early,
                              self.learn_proposal_Rminus1_max)
                self.learn_proposal_Rminus1_max = self.learn_proposal_Rminus1_max_early
            self.log.debug(
                "Sampling with covmat:\n%s",
                DataFrame(self._intial_covmat,
                          columns=self.model.parameterization.sampled_params(),
                          index=self.model.parameterization.sampled_params()).to_string(
                    line_width=line_width))
        self.proposer.set_covariance(self._temper_covmat(self._intial_covmat))

    def _get_last_nondragging_block(self, blocks, speeds):
        # blocks and speeds are already sorted
        log_differences = np.zeros(len(blocks) - 1)
        for i in range(len(blocks) - 1):
            log_differences[i] = (np.log(np.min(speeds[:i + 1])) -
                                  np.log(np.min(speeds[i + 1:])))
        i_max = np.argmin(log_differences)
        return i_max

    def run(self):
        """
        Runs the sampler.
        """
        self.mpi_info("Sampling!" +
                      (" (NB: no accepted step will be saved until %d burn-in samples " %
                       self.burn_in.value + "have been obtained)"
                       if self.burn_in.value else ""))
        self.n_steps_raw = 0
        last_output: float = 0
        last_n = self.n()
        state_check_every = 1
        with mpi.ProcessState(self) as state:
            while last_n < self.max_samples and not self.converged:
                self.get_new_sample()
                self.n_steps_raw += 1
                if self.output_every.unit:
                    # if output_every in sec, print some info
                    # and dump at fixed time intervals
                    now = datetime.datetime.now()
                    now_sec = now.timestamp()
                    if now_sec >= last_output + self.output_every.value:
                        self.do_output(now)
                        last_output = now_sec
                        state.check_error()
                if self.current_point.weight == 1:
                    # have added new point
                    # Callback function
                    n = self.n()
                    if n != last_n:
                        # and actually added
                        last_n = n
                        if (self.callback_function and
                                not (max(n, 1) % self.callback_every.value) and
                                self.current_point.weight == 1):
                            self.callback_function_callable(self)
                            self.last_point_callback = len(self.collection)

                        if more_than_one_process():
                            # Checking convergence and (optionally) learning
                            # the covmat of the proposal
                            if self.check_ready() and state.set(mpi.State.READY):
                                self.log.info(
                                    self._msg_ready + " (waiting for the rest...)")
                            if state.all_ready():
                                self.mpi_info("All chains are r%s", self._msg_ready[1:])
                                self.check_convergence_and_learn_proposal()
                                self.i_learn += 1
                        else:
                            if self.check_ready():
                                self.log.debug(self._msg_ready)
                                self.check_convergence_and_learn_proposal()
                                self.i_learn += 1
                elif self.current_point.weight % state_check_every == 0:
                    state.check_error()
                    # more frequent checks near beginning
                    state_check_every = min(10, state_check_every + 1)

            if last_n == self.max_samples:
                self.log.info("Reached maximum number of accepted steps allowed (%s). "
                              "Stopping.", self.max_samples)

            # Write the last batch of samples ( < output_every (not in sec))
            self.collection.out_update()

        ns = mpi.gather(self.n())
        self.mpi_info("Sampling complete after %d accepted steps.", sum(ns))

    def n(self, burn_in=False):
        """
        Returns the total number of accepted steps taken, including or not burn-in steps
        depending on the value of the `burn_in` keyword.
        """
        return len(self.collection) + (0 if not burn_in
                                       else self.burn_in.value - self.burn_in_left //
                                            self.current_point.output_thin + 1)

    def get_new_sample_metropolis(self):
        """
        Draws a new trial point from the proposal pdf and checks whether it is accepted:
        if it is accepted, it saves the old one into the collection and sets the new one
        as the current state; if it is rejected increases the weight of the current state
        by 1.

        Returns:
           ``True`` for an accepted step, ``False`` for a rejected one.
        """
        trial = self.current_point.values.copy()
        self.proposer.get_proposal(trial)
        trial_results = self.model.logposterior(trial, temperature=self.temperature)
        accept = self.metropolis_accept(trial_results.logpost, self.current_point.logpost)
        self.process_accept_or_reject(accept, trial, trial_results)
        return accept

    def get_new_sample_dragging(self):
        """
        Draws a new trial point in the slow subspace, and gets the corresponding trial
        in the fast subspace by "dragging" the fast parameters.
        Finally, checks the acceptance of the total step using the "dragging" pdf:
        if it is accepted, it saves the old one into the collection and sets the new one
        as the current state; if it is rejected increases the weight of the current state
        by 1.

        Returns:
           ``True`` for an accepted step, ``False`` for a rejected one.
        """
        # Prepare starting and ending points *in the SLOW subspace*
        # "start_" and "end_" mean here the extremes in the SLOW subspace
        current_start_point = self.current_point.values
        current_start_logpost = self.current_point.logpost
        current_end_point = current_start_point.copy()
        self.proposer.get_proposal_slow(current_end_point)
        self.log.debug("Proposed slow end-point: %r", current_end_point)
        # Save derived parameters of delta_slow jump, in case I reject all the dragging
        # steps but accept the move in the slow direction only
        current_end = self.model.logposterior(
            current_end_point, temperature=self.temperature)
        if current_end.logpost == -np.inf:
            self.current_point.weight += 1
            return False
        # accumulators for the "dragging" probabilities to be metropolis-tested
        # at the end of the interpolation
        start_drag_logpost_acc = current_start_logpost
        end_drag_logpost_acc = current_end.logpost
        # don't compute derived during drag, unless must be computed anyway
        derived = self.model.requires_derived

        # alloc mem
        delta_fast = np.empty(len(current_start_point))
        # start dragging
        for i_step in range(1, 1 + self.drag_interp_steps):
            self.log.debug("Dragging step: %d", i_step)
            # take a step in the fast direction in both slow extremes
            delta_fast[:] = 0.
            self.proposer.get_proposal_fast(delta_fast)
            self.log.debug("Proposed fast step delta: %r", delta_fast)
            proposal_start_point = current_start_point + delta_fast
            # get the new extremes for the interpolated probability
            # (reject if any of them = -inf; avoid evaluating both if just one fails)
            # Force the computation of the (slow blocks) derived params at the starting
            # point, but discard them, since they contain the starting point's fast ones,
            # not used later -- save the end point's ones.
            proposal_start_logpost = self.model.logposterior(
<<<<<<< HEAD
                proposal_start_point, return_derived=derived,
                temperature=self.temperature, _no_check=True).logpost
            if proposal_start_logpost != -np.inf:
                proposal_end_point = current_end_point + delta_fast
                proposal_end = self.model.logposterior(
                    proposal_end_point, return_derived=derived,
                    temperature=self.temperature, _no_check=True)
=======
                proposal_start_point, return_derived=bool(derived),
                _no_check=True).logpost

            if proposal_start_logpost != -np.inf:
                proposal_end_point = current_end_point + delta_fast
                proposal_end = self.model.logposterior(
                    proposal_end_point, return_derived=bool(derived), _no_check=True)

>>>>>>> a56db80a
                if proposal_end.logpost != -np.inf:
                    # create the interpolated probability and do a Metropolis test

                    frac = i_step / (1 + self.drag_interp_steps)
                    proposal_interp_logpost = ((1 - frac) * proposal_start_logpost
                                               + frac * proposal_end.logpost)
                    current_interp_logpost = ((1 - frac) * current_start_logpost
                                              + frac * current_end.logpost)
                    accept_drag = self.metropolis_accept(proposal_interp_logpost,
                                                         current_interp_logpost)
                    if accept_drag:
                        # If the dragging step was accepted, do the drag
                        current_start_point = proposal_start_point
                        current_start_logpost = proposal_start_logpost
                        current_end_point = proposal_end_point
                        current_end = proposal_end
                else:
                    accept_drag = False
            else:
                accept_drag = False
            self.log.debug("Dragging step: %s",
                           ("accepted" if accept_drag else "rejected"))

            # In any case, update the dragging probability for the final metropolis test
            start_drag_logpost_acc += current_start_logpost
            end_drag_logpost_acc += current_end.logpost
        # Test for the TOTAL step
        n_average = 1 + self.drag_interp_steps
        accept = self.metropolis_accept(end_drag_logpost_acc / n_average,
                                        start_drag_logpost_acc / n_average)
        if accept and not derived:
            # recompute with derived parameters (slow parameter ones should be cached)
            current_end = self.model.logposterior(
                current_end_point, temperature=self.temperature)
        self.process_accept_or_reject(accept, current_end_point, current_end)
        self.log.debug("TOTAL step: %s", ("accepted" if accept else "rejected"))
        return accept

    def metropolis_accept(self, logp_trial, logp_current):
        """
        Symmetric-proposal Metropolis-Hastings test.

        Returns:
           ``True`` or ``False``.
        """
        if logp_trial == -np.inf:
            return False
        elif logp_trial > logp_current:
            return True
        else:
            posterior_ratio = logp_current - logp_trial
            return self._rng.standard_exponential() > posterior_ratio

    def process_accept_or_reject(self, accept_state, trial, trial_results):
        """Processes the acceptance/rejection of the new point."""
        if accept_state:
            # add the old point to the collection (if not burning or initial point)
            if self.burn_in_left <= 0:
                if self.current_point.add_to_collection(self.collection):
                    self.log.debug("New sample, #%d: \n   %s",
                                   self.n(), self.current_point)
                    # Update chain files, if output_every *not* in sec
                    if not self.output_every.unit:
                        if self.n() % self.output_every.value == 0:
                            self.collection.out_update()
            else:
                self.burn_in_left -= 1
                self.log.debug("Burn-in sample:\n   %s", self.current_point)
                if self.burn_in_left == 0 and self.burn_in:
                    self.log.info("Finished burn-in phase: discarded %d accepted steps.",
                                  self.burn_in.value)
            # set the new point as the current one, with weight one
            self.current_point.add(trial, trial_results)
        else:  # not accepted
            self.current_point.weight += 1
            # Failure criterion: chain stuck! (but be more permissive during burn_in)
            max_tries_now = self.max_tries.value * (
                1 + (10 - 1) * np.sign(self.burn_in_left))
            if self.current_point.weight > max_tries_now:
                self.collection.out_update()
                raise LoggedError(
                    self.log,
                    "The chain has been stuck for %d attempts, stopping sampling. "
                    "Make sure the reference point is semsible and initial covmat."
                    "For parameters not included in an initial covmat, the 'proposal' "
                    "width set for each parameter should be of order of the expected "
                    "conditional posterior width, which may be much smaller than the "
                    "marginalized posterior width - choose a smaller "
                    "rather than larger value if in doubt. You can also decrease the "
                    "'proposal_scale' option for mcmc, though small values will sample "
                    "less efficiently once things converge.\n"
                    "Alternatively (though not advisable) make 'max_tries: np.inf' "
                    "(or 'max_tries: .inf' in yaml).\n"
                    "Current point: %s", max_tries_now, self.current_point)

    # Functions to check convergence and learn the covariance of the proposal distribution

    def check_ready(self):
        """
        Checks if the chain(s) is(/are) ready to check convergence and, if requested,
        learn a new covariance matrix for the proposal distribution.
        """
        n = len(self.collection)
        # If *just* (weight==1) got ready to check+learn
        if not (n % self.learn_every.value) and n > 0:
            self.log.info("Learn + convergence test @ %d samples accepted.", n)
            self.model.dump_timing()
            if more_than_one_process():
                self.been_waiting += 1
                if self.been_waiting > self.max_waiting:
                    raise LoggedError(
                        self.log, "Waiting for too long for all chains to be ready. "
                                  "Maybe one of them is stuck or died unexpectedly?")
            return True
        return False

    # noinspection PyUnboundLocalVariable
    @np.errstate(all="ignore")
    def check_convergence_and_learn_proposal(self):
        """
        Checks the convergence of the sampling process, and, if requested,
        learns a new covariance matrix for the proposal distribution from the covariance
        of the last samples.
        """
        # Compute Rminus1 of means
        self.been_waiting = 0
        if more_than_one_process():
            # Compute and gather means and covs
            use_first = int(self.n() / 2)
            mean = self.collection.mean(first=use_first, ignore_temperature=True)
            cov = self.collection.cov(first=use_first, ignore_temperature=True)
            acceptance_rate = self.get_acceptance_rate(use_first)
            Ns, means, covs, acceptance_rates = mpi.array_gather(
                [self.n(), mean, cov, acceptance_rate])
        else:
            # Compute and gather means, covs and CL intervals of last m-1 chain fractions
            m = 1 + self.Rminus1_single_split
            cut = int(len(self.collection) / m)
            try:
                acceptance_rate = self.get_acceptance_rate(cut)
                Ns = np.ones(m - 1) * cut
                means = np.array(
                    [self.collection.mean(first=i * cut, last=(i + 1) * cut - 1,
                                          ignore_temperature=True)
                     for i in range(1, m)])
                covs = np.array(
                    [self.collection.cov(first=i * cut, last=(i + 1) * cut - 1,
                                         ignore_temperature=True)
                     for i in range(1, m)])
            except always_stop_exceptions:
                raise
            except Exception:
                self.log.info("Not enough points in chain to check convergence. "
                              "Waiting for next checkpoint.")
                return
            acceptance_rates = None
        if is_main_process():
            self.progress.at[self.i_learn, "N"] = sum(Ns)
            self.progress.at[self.i_learn, "timestamp"] = \
                datetime.datetime.now().isoformat()
            acceptance_rate = (np.average(acceptance_rates, weights=Ns)
                               if acceptance_rates is not None else acceptance_rate)
            self.log.info(" - Acceptance rate: %.3f" +
                          (" = avg(%r)" % list(acceptance_rates)
                           if acceptance_rates is not None else ""), acceptance_rate)
            self.progress.at[self.i_learn, "acceptance_rate"] = acceptance_rate
            # "Within" or "W" term -- our "units" for assessing convergence
            # and our prospective new covariance matrix
            mean_of_covs = np.average(covs, weights=Ns, axis=0)
            # "Between" or "B" term
            # We don't weight with the number of samples in the chains here:
            # shorter chains will likely be outliers, and we want to notice them
            cov_of_means = np.atleast_2d(np.cov(means.T))  # , fweights=Ns)
            # For numerical stability, we turn mean_of_covs into correlation matrix:
            #   rho = (diag(Sigma))^(-1/2) * Sigma * (diag(Sigma))^(-1/2)
            # and apply the same transformation to the mean of covs (same eigenvals!)
            d = np.sqrt(np.diag(cov_of_means))
            corr_of_means = (cov_of_means / d).T / d
            norm_mean_of_covs = (mean_of_covs / d).T / d
            success_means = False
            converged_means = False
            # Cholesky of (normalized) mean of covs and eigvals of Linv*cov_of_means*L
            try:
                L = np.linalg.cholesky(norm_mean_of_covs)
            except np.linalg.LinAlgError:
                self.log.warning(
                    "Negative covariance eigenvectors. "
                    "This may mean that the covariance of the samples does not "
                    "contain enough information at this point. "
                    "Skipping learning a new covmat for now.")
            else:
                Linv = np.linalg.inv(L)
                try:
                    eigvals = np.linalg.eigvalsh(Linv.dot(corr_of_means).dot(Linv.T))
                    success_means = True
                except np.linalg.LinAlgError:
                    self.log.warning("Could not compute eigenvalues. "
                                     "Skipping learning a new covmat for now.")
                else:
                    Rminus1 = max(np.abs(eigvals))
                    self.progress.at[self.i_learn, "Rminus1"] = Rminus1
                    # For real square matrices, a possible def of the cond number is:
                    condition_number = Rminus1 / min(np.abs(eigvals))
                    self.log.debug(" - Condition number = %g", condition_number)
                    self.log.debug(" - Eigenvalues = %r", eigvals)
                    self.log.info(
                        " - Convergence of means: R-1 = %f after %d accepted steps" % (
                            Rminus1, sum(Ns)) +
                        (" = sum(%r)" % list(Ns) if more_than_one_process() else ""))
                    # Have we converged in means?
                    # (criterion must be fulfilled twice in a row)
                    converged_means = max(Rminus1, self.Rminus1_last) < self.Rminus1_stop
        else:
            mean_of_covs = None
            success_means = None
            converged_means = False
            Rminus1 = None
        success_means, converged_means = mpi.share((success_means, converged_means))
        # Check the convergence of the bounds of the confidence intervals
        # Same as R-1, but with the rms deviation from the mean bound
        # in units of the mean standard deviation of the chains
        if converged_means:
            if more_than_one_process():
                mcsamples = self.collection.sampled_to_getdist_mcsamples(
                    first=use_first, ignore_temperature=True)
                try:
                    bound = np.array([[
                        mcsamples.confidence(i, limfrac=self.Rminus1_cl_level / 2.,
                                             upper=which)
                        for i in range(self.model.prior.d())]
                        for which in [False, True]]).T
                    success_bounds = True
                except:
                    bound = None
                    success_bounds = False
                bounds = np.array(mpi.gather(bound))
            else:
                try:
                    mcsamples_list = [
                        self.collection.sampled_to_getdist_mcsamples(
                            first=i * cut, last=(i + 1) * cut - 1,
                            ignore_temperature=True)
                        for i in range(1, m)]
                except always_stop_exceptions:
                    raise
                except:
                    self.log.info("Not enough points in chain to check c.l. convergence. "
                                  "Waiting for next checkpoint.")
                    return
                try:
                    bounds = [
                        np.array(
                            [[mcs.confidence(
                                i, limfrac=self.Rminus1_cl_level / 2., upper=which)
                                for i in range(self.model.prior.d())]
                                for which in [False, True]]).T
                        for mcs in mcsamples_list]
                    success_bounds = True
                except:
                    bounds = None
                    success_bounds = False
            if is_main_process():
                if success_bounds:
                    Rminus1_cl = (np.std(bounds, axis=0).T /
                                  np.sqrt(np.diag(mean_of_covs)))
                    self.log.debug(" - normalized std's of bounds = %r", Rminus1_cl)
                    Rminus1_cl = np.max(Rminus1_cl)
                    self.progress.at[self.i_learn, "Rminus1_cl"] = Rminus1_cl
                    self.log.info(
                        " - Convergence of bounds: R-1 = %f after %d " % (
                            Rminus1_cl,
                            (sum(Ns) if more_than_one_process() else self.n())) +
                        "accepted steps" + (" = sum(%r)" % list(
                            Ns) if more_than_one_process() else ""))
                    if Rminus1_cl < self.Rminus1_cl_stop:
                        self.converged = True
                        self.log.info("The run has converged!")
                        self._Ns = Ns
                else:
                    self.log.info("Computation of the bounds was not possible. "
                                  "Waiting until the next converge check.")
        # Broadcast and save the convergence status and the last R-1 of means
        if success_means:
            self.Rminus1_last, self.converged = mpi.share(
                (Rminus1, self.converged) if is_main_process() else None)
            # Do we want to learn a better proposal pdf?
            if self.learn_proposal and not self.converged:
                good_Rminus1 = (self.learn_proposal_Rminus1_max >
                                self.Rminus1_last > self.learn_proposal_Rminus1_min)
                if not good_Rminus1:
                    self.mpi_info("Convergence less than requested for updates: "
                                  "waiting until the next convergence check.")
                    return
                mean_of_covs = mpi.share(mean_of_covs)
                try:
                    # No need to temper this covmat: already computed from tempered post
                    self.proposer.set_covariance(mean_of_covs)
                    self.mpi_info(" - Updated covariance matrix of proposal pdf.")
                    self.mpi_debug("%r", mean_of_covs)
                except:
                    self.mpi_debug("Updating covariance matrix failed unexpectedly. "
                                   "waiting until next covmat learning attempt.")
        # Save checkpoint info
        self.write_checkpoint()

    def _temper_covmat(self, covmat):
        """
        Convert covmat to that of ``probability^(1/temperature)`` posterior.
        """
        return covmat * self.temperature

    def _detemper_covmat(self, covmat):
        """
        Convert covmat of ``probability^(1/temperature)`` posterior to original one.
        """
        return covmat / self.temperature

    def do_output(self, date_time):
        self.collection.out_update()
        msg = "Progress @ %s : " % date_time.strftime("%Y-%m-%d %H:%M:%S")
        msg += "%d steps taken" % self.n_steps_raw
        if self.burn_in_left and self.burn_in:  # NB: burn_in_left = 1 even if no burn_in
            msg += " -- still burning in, %d accepted steps left." % self.burn_in_left
        else:
            msg += ", and %d accepted." % self.n()
        self.log.info(msg)

    def write_checkpoint(self):
        if is_main_process() and self.output:
            checkpoint_filename = self.checkpoint_filename()
            self.dump_covmat(self._detemper_covmat(self.proposer.get_covariance()))
            checkpoint_info = {"sampler": {self.get_name(): dict([
                ("converged", self.converged),
                ("Rminus1_last", self.Rminus1_last),
                ("burn_in", (self.burn_in.value  # initial: repeat burn-in if not finished
                             if not self.n() and self.burn_in_left else
                             0)),  # to avoid overweighting last point of prev. run
                ("mpi_size", get_mpi_size())])}}
            yaml_dump_file(checkpoint_filename, checkpoint_info, error_if_exists=False)
            if not self.progress.empty:
                with open(self.progress_filename(), "a",
                          encoding="utf-8") as progress_file:
                    fmts = {"N": lambda x: "{:9d}".format(x)}
                    # TODO: next one is ignored when added to the dict
                    #        "acceptance_rate": lambda x: "{:15.8g}".format(x)}
                    progress_file.write(self.progress.tail(1).to_string(
                        header=False, index=False, formatters=fmts) + "\n")
            self.log.debug("Dumped checkpoint and progress info, and current covmat.")

    def converge_info_changed(self, old_info, new_info):
        converge_params = ['Rminus1_stop', "Rminus1_cl_stop", "Rminus1_cl_level",
                           "max_samples"]
        return any(old_info.get(p) != new_info.get(p) for p in converge_params)

    # Finally: returning the computed products ###########################################

    def products(self):
        """
        Auxiliary function to define what should be returned in a scripted call.

        Returns:
           The sample ``SampleCollection`` containing the accepted steps.
        """
        products = {"sample": self.collection}
        if is_main_process():
            products["progress"] = self.progress
        return products

    # Class methods
    @classmethod
    def output_files_regexps(cls, output, info=None, minimal=False):
        regexps = [output.collection_regexp(name=None)]
        if minimal:
            return [(r, None) for r in regexps]
        regexps += [
            re.compile(output.prefix_regexp_str + re.escape(ext.lstrip(".")) + "$")
            for ext in [Extension.checkpoint, Extension.progress, Extension.covmat]]
        return [(r, None) for r in regexps]

    @classmethod
    def get_version(cls):
        return get_version()

    @classmethod
    def _get_desc(cls, info=None):
        drag_string = r" using the fast-dragging procedure described in \cite{Neal:2005}"
        if info is None:
            # Unknown case (no info passed)
            string = " [(if drag: True)%s]" % drag_string
        else:
            string = drag_string if info.get("drag", cls.get_defaults()["drag"]) else ""
        return ("Adaptive, speed-hierarchy-aware MCMC sampler (adapted from CosmoMC) "
                r"\cite{Lewis:2002ah,Lewis:2013hha}" + string + ".")


# Plotting tool for chain progress #######################################################

def plot_progress(progress, ax=None, index=None,
                  figure_kwargs=empty_dict, legend_kwargs=empty_dict):
    """
    Plots progress of one or more MCMC runs: evolution of R-1
    (for means and c.l. intervals) and acceptance rate.

    Takes a ``progress`` instance (actually a ``pandas.DataFrame``,
    returned as part of the sampler ``products``),
    a chain ``output`` prefix, or a list of any of those
    for plotting progress of several chains at once.

    You can use ``figure_kwargs`` and ``legend_kwargs`` to pass arguments to
    ``matplotlib.pyplot.figure`` and ``matplotlib.pyplot.legend`` respectively.

    Return a subplots axes array. Display with ``matplotlib.pyplot.show()``.

    """
    if ax is None:
        import matplotlib.pyplot as plt
        # noinspection PyTypeChecker
        fig, ax = plt.subplots(nrows=2, sharex=True, **figure_kwargs)
    if isinstance(progress, DataFrame):
        pass  # go on to plotting
    elif isinstance(progress, str):
        try:
            if not progress.endswith(Extension.progress):
                progress += Extension.progress
            progress = load_DataFrame(progress)
            # 1-based
            progress.index = np.arange(1, len(progress) + 1)
        except:
            raise ValueError("Cannot load progress file %r" % progress)
    elif hasattr(type(progress), "__iter__"):
        # Assume is a list of progress'es
        for i, p in enumerate(progress):
            plot_progress(p, ax=ax, index=i + 1)
        return ax
    else:
        raise ValueError("Cannot understand progress argument: %r" % progress)
    # Plot!
    tag_pre = "" if index is None else "%d : " % index
    p = ax[0].semilogy(progress.N, progress.Rminus1,
                       "o-", label=tag_pre + "means")
    ax[0].semilogy(progress.N, progress.Rminus1_cl,
                   "x:", c=p[0].get_color(), label=tag_pre + "bounds")
    ax[0].set_ylabel(r"$R-1$")
    ax[0].legend(**legend_kwargs)
    ax[1].plot(progress.N, progress.acceptance_rate, "o-")
    ax[1].set_ylabel(r"acc. rate")
    return ax<|MERGE_RESOLUTION|>--- conflicted
+++ resolved
@@ -472,24 +472,13 @@
             # point, but discard them, since they contain the starting point's fast ones,
             # not used later -- save the end point's ones.
             proposal_start_logpost = self.model.logposterior(
-<<<<<<< HEAD
-                proposal_start_point, return_derived=derived,
+                proposal_start_point, return_derived=bool(derived),
                 temperature=self.temperature, _no_check=True).logpost
             if proposal_start_logpost != -np.inf:
                 proposal_end_point = current_end_point + delta_fast
                 proposal_end = self.model.logposterior(
-                    proposal_end_point, return_derived=derived,
+                    proposal_end_point, return_derived=bool(derived),
                     temperature=self.temperature, _no_check=True)
-=======
-                proposal_start_point, return_derived=bool(derived),
-                _no_check=True).logpost
-
-            if proposal_start_logpost != -np.inf:
-                proposal_end_point = current_end_point + delta_fast
-                proposal_end = self.model.logposterior(
-                    proposal_end_point, return_derived=bool(derived), _no_check=True)
-
->>>>>>> a56db80a
                 if proposal_end.logpost != -np.inf:
                     # create the interpolated probability and do a Metropolis test
 
