--- conflicted
+++ resolved
@@ -596,13 +596,8 @@
             # Failure criterion: chain stuck! (but be more permissive during burn_in)
             # only stop if not a pure-prior rejection
             max_tries_now = self.max_tries.value * (
-<<<<<<< HEAD
-                1 + (10 - 1) * np.sign(self.burn_in_left))
-            if self.current_point.weight > max_tries_now:
-=======
                     1 + (10 - 1) * np.sign(self.burn_in_left))
             if self.current_point.weight - self._prior_rejections > max_tries_now:
->>>>>>> 91cd7204
                 self.collection.out_update()
                 raise LoggedError(
                     self.log,
