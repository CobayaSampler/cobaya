"""
.. module:: samplers.mcmc

:Synopsis: Blocked fast-slow Metropolis sampler (Lewis 1304.4473)
:Author: Antony Lewis (for the CosmoMC sampler, wrapped for cobaya by Jesus Torrado)
"""

# Global
from itertools import chain
import numpy as np
from pandas import DataFrame
import datetime
from typing import Sequence, Optional, Callable
import re

# Local
from cobaya.sampler import CovmatSampler
from cobaya.mpi import get_mpi_size
from cobaya.mpi import more_than_one_process, is_main_process, sync_processes
from cobaya.collection import SampleCollection, OneSamplePoint
from cobaya.conventions import OutPar, Extension, line_width, get_version
from cobaya.typing import empty_dict
from cobaya.samplers.mcmc.proposal import BlockedProposer
from cobaya.log import LoggedError, always_stop_exceptions
from cobaya.tools import get_external_function, NumberWithUnits, load_DataFrame
from cobaya.yaml import yaml_dump_file
from cobaya.model import LogPosterior
from cobaya import mpi


class MCMC(CovmatSampler):
    r"""
    Adaptive, speed-hierarchy-aware MCMC sampler (adapted from CosmoMC)
    \cite{Lewis:2002ah,Lewis:2013hha}.
    """
    _at_resume_prefer_new = CovmatSampler._at_resume_prefer_new + [
        "burn_in", "callback_function", "callback_every", "max_tries", "output_every",
        "learn_every", "learn_proposal_Rminus1_max", "learn_proposal_Rminus1_max_early",
        "learn_proposal_Rminus1_min", "max_samples", "Rminus1_stop", "Rminus1_cl_stop",
        "Rminus1_cl_level", "covmat", "covmat_params"]
    _at_resume_prefer_old = CovmatSampler._at_resume_prefer_new + [
        "proposal_scale", "blocking"]
    file_base_name = 'mcmc'

    # instance variables from yaml
    burn_in: NumberWithUnits
    learn_every: NumberWithUnits
    output_every: NumberWithUnits
    callback_every: NumberWithUnits
    temperature: float
    max_tries: NumberWithUnits
    max_samples: int
    drag: bool
    callback_function: Optional[Callable]
    blocking: Optional[Sequence]
    proposal_scale: float
    learn_proposal: bool
    learn_proposal_Rminus1_max: float
    learn_proposal_Rminus1_max_early: float
    Rminus1_cl_level: float
    Rminus1_stop: float
    Rminus1_cl_stop: float
    Rminus1_single_split: int
    learn_proposal_Rminus1_min: float
    measure_speeds: bool
    oversample_thin: int
    oversample_power: float

    def set_instance_defaults(self):
        super().set_instance_defaults()
        # checkpoint variables
        self.converged = False
        self.mpi_size = None
        self.Rminus1_last = np.inf

    def initialize(self):
        """Initializes the sampler:
        creates the proposal distribution and draws the initial sample."""
        if not self.model.prior.d():
            raise LoggedError(self.log, "No parameters being varied for sampler")
        self.log.debug("Initializing")
        # MARKED FOR DEPRECATION IN v3.0
        if getattr(self, "oversample", None) is not None:
            raise LoggedError(self.log, "`oversample` has been deprecated. "
                                        "Oversampling is now requested by setting "
                                        "`oversample_power` > 0.")
        # END OF DEPRECATION BLOCK
        # MARKED FOR DEPRECATION IN v3.0
        if getattr(self, "check_every", None) is not None:
            raise LoggedError(self.log, "`check_every` has been deprecated. "
                                        "Please use `learn_every` instead.")
        # END OF DEPRECATION BLOCK
        if self.callback_every is None:
            self.callback_every = self.learn_every
        self._quants_d_units = []
        for q in ["max_tries", "learn_every", "callback_every", "burn_in"]:
            number = NumberWithUnits(getattr(self, q), "d", dtype=int)
            self._quants_d_units.append(number)
            setattr(self, q, number)
        self.output_every = NumberWithUnits(self.output_every, "s", dtype=int)
        if self.temperature is None:
            self.temperature = 1
        if is_main_process():
            if self.output.is_resuming() and (
                    max(self.mpi_size or 0, 1) != mpi.size()):
                raise LoggedError(
                    self.log,
                    "Cannot resume a run with a different number of chains: "
                    "was %d and now is %d.", max(self.mpi_size or 0, 1), mpi.size())
        sync_processes()
        # One collection per MPI process: `name` is the MPI rank + 1
        name = str(1 + mpi.rank())
        self.collection = SampleCollection(
            self.model, self.output, name=name, resuming=self.output.is_resuming(),
            temperature=self.temperature)
        self.current_point = OneSamplePoint(self.model)
        # Use standard MH steps by default
        self.get_new_sample = self.get_new_sample_metropolis
        # Prepare callback function
        if self.callback_function:
            self.callback_function_callable = (
                get_external_function(self.callback_function))
        # Useful for getting last points added inside callback function
        self.last_point_callback = 0
        self.i_learn = 1
        # Monitoring/restore progress
        if is_main_process():
            cols = ["N", "timestamp", "acceptance_rate", "Rminus1", "Rminus1_cl"]
            self.progress = DataFrame(columns=cols)
            if self.output and not self.output.is_resuming():
                header_fmt = {"N": 6 * " " + "N", "timestamp": 17 * " " + "timestamp"}
                with open(self.progress_filename(), "w",
                          encoding="utf-8") as progress_file:
                    progress_file.write("# " + " ".join(
                        [header_fmt.get(col, ((7 + 8) - len(col)) * " " + col) for col in
                         self.progress.columns]) + "\n")
        # Get first point, to be discarded -- not possible to determine its weight
        # Still, we need to compute derived parameters, since, as the proposal "blocked",
        # we may be saving the initial state of some block.
        # NB: if resuming but nothing was written (burn-in not finished): re-start
        if self.output.is_resuming() and len(self.collection):
            last = len(self.collection) - 1
            initial_point = (self.collection[self.collection.sampled_params]
                .iloc[last]).to_numpy(dtype=np.float64, copy=True)
            results = LogPosterior(
                logpost=-self.collection[OutPar.minuslogpost].iloc[last],
                logpriors=-(self.collection[self.collection.minuslogprior_names]
                            .iloc[last].to_numpy(dtype=np.float64, copy=True)),
                loglikes=-0.5 * (self.collection[self.collection.chi2_names]
                                 .iloc[last].to_numpy(dtype=np.float64, copy=True)),
                derived=(self.collection[self.collection.derived_params].iloc[last]
                         .to_numpy(dtype=np.float64, copy=True)),
                temperature=self.temperature)
        else:
            # NB: max_tries adjusted to dim instead of #cycles (blocking not computed yet)
            self.max_tries.set_scale(self.model.prior.d())
            self.log.info("Getting initial point... (this may take a few seconds)")
            initial_point, results = \
                self.model.get_valid_point(
                    max_tries=self.max_tries.value, random_state=self._rng,
                    temperature=self.temperature)
            # If resuming but no existing chain, assume failed run and ignore blocking
            # if speeds measurement requested
            if self.output.is_resuming() and not len(self.collection) \
                    and self.measure_speeds:
                self.blocking = None
            if self.measure_speeds and self.blocking:
                self.mpi_warning(
                    "Parameter blocking manually fixed: speeds will not be measured.")
            elif self.measure_speeds:
                n = None if self.measure_speeds is True else int(self.measure_speeds)
                self.model.measure_and_set_speeds(n=n, discard=0, random_state=self._rng)
        self.set_proposer_blocking()
        self.set_proposer_initial_covmat(load=True)

        self.current_point.add(initial_point, results)
        self.log.info("Initial point: %s", self.current_point)
        # Max #(learn+convergence checks) to wait,
        # in case one process dies/hangs without raising error
        self.been_waiting = 0
        self.max_waiting = max(50, self.max_tries.unit_value)
        # Burning-in countdown -- the +1 accounts for the initial point (always accepted)
        self.burn_in_left = self.burn_in.value * self.current_point.output_thin + 1
        self._msg_ready = ("Ready to check convergence" +
                           (" and learn a new proposal covmat"
                            if self.learn_proposal else ""))

        # Initial dummy checkpoint
        # (needed when 1st "learn point" not reached in prev. run)
        self.write_checkpoint()

    @property
    def i_last_slow_block(self):
        if self.drag:
            return next(i for i, o in enumerate(self.oversampling_factors) if o != 1) - 1
        self.log.warning("`i_last_slow_block` is only well defined when dragging.")
        return 0

    @property
    def slow_blocks(self):
        return self.blocks[:1 + self.i_last_slow_block]

    @property
    def slow_params(self):
        return list(chain(*self.slow_blocks))

    @property
    def n_slow(self):
        return len(self.slow_params)

    @property
    def fast_blocks(self):
        return self.blocks[self.i_last_slow_block + 1:]

    @property
    def fast_params(self):
        return list(chain(*self.fast_blocks))

    @property
    def n_fast(self):
        return len(self.fast_params)

    def get_acceptance_rate(self, first=0, last=None):
        return (((last or self.n()) - (first or 0)) /
                self.collection[OutPar.weight][first:last].sum())

    def set_proposer_blocking(self):
        if self.blocking:
            # Includes the case in which we are resuming
            self.blocks, self.oversampling_factors = \
                self.model.check_blocking(self.blocking)
        else:
            self.blocks, self.oversampling_factors = \
                self.model.get_param_blocking_for_sampler(
                    oversample_power=self.oversample_power, split_fast_slow=self.drag)
        # Turn off dragging if one block, or if speed differences < 2x, or no differences
        if self.drag:
            if len(self.blocks) == 1:
                self.drag = False
                self.mpi_warning(
                    "Dragging disabled: not possible if there is only one block.")
            if max(self.oversampling_factors) / min(self.oversampling_factors) < 2:
                self.drag = False
                self.mpi_warning("Dragging disabled: speed ratios < 2.")
        if self.drag:
            # The definition of oversample_power=1 as spending the same amount of time in
            # the slow and fast block would suggest a 1/2 factor here, but this additional
            # factor of 2 w.r.t. oversampling should produce an equivalent exploration
            # efficiency.
            self.drag_interp_steps = int(
                np.round(self.oversampling_factors[self.i_last_slow_block + 1] *
                         self.n_fast / self.n_slow))
            if self.drag_interp_steps < 2:
                self.drag = False
                self.mpi_warning("Dragging disabled: "
                                     "speed ratio and fast-to-slow ratio not large enough.")
        # Define proposer and other blocking-related quantities
        if self.drag:
            # MARKED FOR DEPRECATION IN v3.0
            if getattr(self, "drag_limits", None) is not None:
                raise LoggedError(self.log, "`drag_limits` has been deprecated. "
                                            "Use 'oversample_power' to control the amount"
                                            " of dragging steps.")
            # END OF DEPRECATION BLOCK
            self.get_new_sample = self.get_new_sample_dragging
            self.mpi_info("Dragging with number of interpolating steps:")
            max_width = len(str(self.drag_interp_steps))
            self.mpi_info("* %" + "%d" % max_width + "d : %r", 1, self.slow_blocks)
            self.mpi_info("* %" + "%d" % max_width + "d : %r",
                          self.drag_interp_steps, self.fast_blocks)
        elif np.any(np.array(self.oversampling_factors) > 1):
            self.mpi_info("Oversampling with factors:")
            max_width = len(str(max(self.oversampling_factors)))
            for f, b in zip(self.oversampling_factors, self.blocks):
                self.mpi_info("* %" + "%d" % max_width + "d : %r", f, b)
            if self.oversample_thin:
                self.current_point.output_thin = int(np.round(sum(
                    len(b) * o for b, o in zip(self.blocks, self.oversampling_factors)) /
                                                              self.model.prior.d()))

        # Save blocking in updated info, in case we want to resume
        self._updated_info["blocking"] = list(zip(self.oversampling_factors, self.blocks))
        sampled_params_list = list(self.model.parameterization.sampled_params())
        blocks_indices = [[sampled_params_list.index(p) for p in b] for b in self.blocks]
        self.proposer = BlockedProposer(
            blocks_indices, self._rng,
            oversampling_factors=self.oversampling_factors,
            i_last_slow_block=(self.i_last_slow_block if self.drag else None),
            proposal_scale=self.proposal_scale)
        # Cycle length, taking into account oversampling/dragging
        if self.drag:
            self.cycle_length = self.n_slow
        else:
            self.cycle_length = sum(len(b) * o for b, o in
                                    zip(blocks_indices, self.oversampling_factors))
        self.mpi_debug(
            "Cycle length in steps: %r", self.cycle_length)
        for number in self._quants_d_units:
            number.set_scale(self.cycle_length // self.current_point.output_thin)

    def set_proposer_initial_covmat(self, load=False):
        if load:
            # Build the initial covariance matrix of the proposal, or load from checkpoint
<<<<<<< HEAD
            self._intial_covmat, where_nan = self._load_covmat(
=======
            self._initial_covmat, where_nan = self._load_covmat(
>>>>>>> ac3ed01f
                prefer_load_old=self.output.is_resuming())
            if np.any(where_nan) and self.learn_proposal:
                # We want to start learning the covmat earlier.
                self.mpi_info("Covariance matrix " +
                              ("not present" if np.all(where_nan) else "not complete") +
                              ". We will start learning the covariance of the proposal "
                              "earlier: R-1 = %g (would be %g if all params loaded).",
                              self.learn_proposal_Rminus1_max_early,
                              self.learn_proposal_Rminus1_max)
                self.learn_proposal_Rminus1_max = self.learn_proposal_Rminus1_max_early
            self.mpi_debug(
                "Sampling with covmat:\n%s",
<<<<<<< HEAD
                DataFrame(self._intial_covmat,
                          columns=self.model.parameterization.sampled_params(),
                          index=self.model.parameterization.sampled_params()).to_string(
                    line_width=line_width))
        self.proposer.set_covariance(self._temper_covmat(self._intial_covmat))
=======
                DataFrame(self._initial_covmat,
                          columns=self.model.parameterization.sampled_params(),
                          index=self.model.parameterization.sampled_params()).to_string(
                    line_width=line_width))
        self.proposer.set_covariance(self._initial_covmat)
>>>>>>> ac3ed01f

    def _get_last_nondragging_block(self, blocks, speeds):
        # blocks and speeds are already sorted
        log_differences = np.zeros(len(blocks) - 1)
        for i in range(len(blocks) - 1):
            log_differences[i] = (np.log(np.min(speeds[:i + 1])) -
                                  np.log(np.min(speeds[i + 1:])))
        i_max = np.argmin(log_differences)
        return i_max

    def run(self):
        """
        Runs the sampler.
        """
        self.mpi_info("Sampling!" +
                      (" (NB: no accepted step will be saved until %d burn-in samples " %
                       self.burn_in.value + "have been obtained)"
                       if self.burn_in.value else ""))
        self.n_steps_raw = 0
        last_output: float = 0
        last_n = self.n()
        state_check_every = 1
        with mpi.ProcessState(self) as state:
            while last_n < self.max_samples and not self.converged:
                self.get_new_sample()
                self.n_steps_raw += 1
                if self.output_every.unit:
                    # if output_every in sec, print some info
                    # and dump at fixed time intervals
                    now = datetime.datetime.now()
                    now_sec = now.timestamp()
                    if now_sec >= last_output + self.output_every.value:
                        self.do_output(now)
                        last_output = now_sec
                        state.check_error()
                if self.current_point.weight == 1:
                    # have added new point
                    # Callback function
                    n = self.n()
                    if n != last_n:
                        # and actually added
                        last_n = n
                        if (self.callback_function and
                                not (max(n, 1) % self.callback_every.value) and
                                self.current_point.weight == 1):
                            self.callback_function_callable(self)
                            self.last_point_callback = len(self.collection)

                        if more_than_one_process():
                            # Checking convergence and (optionally) learning
                            # the covmat of the proposal
                            if self.check_ready() and state.set(mpi.State.READY):
                                self.log.info(
                                    self._msg_ready + " (waiting for the rest...)")
                            if state.all_ready():
                                self.mpi_info("All chains are r%s", self._msg_ready[1:])
                                self.check_convergence_and_learn_proposal()
                                self.i_learn += 1
                        else:
                            if self.check_ready():
                                self.log.debug(self._msg_ready)
                                self.check_convergence_and_learn_proposal()
                                self.i_learn += 1
                elif self.current_point.weight % state_check_every == 0:
                    state.check_error()
                    # more frequent checks near beginning
                    state_check_every = min(10, state_check_every + 1)

            if last_n == self.max_samples:
                self.log.info("Reached maximum number of accepted steps allowed (%s). "
                              "Stopping.", self.max_samples)

            # Write the last batch of samples ( < output_every (not in sec))
            self.collection.out_update()

        ns = mpi.gather(self.n())
        self.mpi_info("Sampling complete after %d accepted steps.", sum(ns))

    def n(self, burn_in=False):
        """
        Returns the total number of accepted steps taken, including or not burn-in steps
        depending on the value of the `burn_in` keyword.
        """
        return len(self.collection) + (0 if not burn_in
                                       else self.burn_in.value - self.burn_in_left //
                                            self.current_point.output_thin + 1)

    def get_new_sample_metropolis(self):
        """
        Draws a new trial point from the proposal pdf and checks whether it is accepted:
        if it is accepted, it saves the old one into the collection and sets the new one
        as the current state; if it is rejected increases the weight of the current state
        by 1.

        Returns:
           ``True`` for an accepted step, ``False`` for a rejected one.
        """
        trial = self.current_point.values.copy()
        self.proposer.get_proposal(trial)
        trial_results = self.model.logposterior(trial, temperature=self.temperature)
        accept = self.metropolis_accept(trial_results.logpost, self.current_point.logpost)
        self.process_accept_or_reject(accept, trial, trial_results)
        return accept

    def get_new_sample_dragging(self):
        """
        Draws a new trial point in the slow subspace, and gets the corresponding trial
        in the fast subspace by "dragging" the fast parameters.
        Finally, checks the acceptance of the total step using the "dragging" pdf:
        if it is accepted, it saves the old one into the collection and sets the new one
        as the current state; if it is rejected increases the weight of the current state
        by 1.

        Returns:
           ``True`` for an accepted step, ``False`` for a rejected one.
        """
        # Prepare starting and ending points *in the SLOW subspace*
        # "start_" and "end_" mean here the extremes in the SLOW subspace
        current_start_point = self.current_point.values
        current_start_logpost = self.current_point.logpost
        current_end_point = current_start_point.copy()
        self.proposer.get_proposal_slow(current_end_point)
        self.log.debug("Proposed slow end-point: %r", current_end_point)
        # Save derived parameters of delta_slow jump, in case I reject all the dragging
        # steps but accept the move in the slow direction only
        current_end = self.model.logposterior(
            current_end_point, temperature=self.temperature)
        if current_end.logpost == -np.inf:
            self.current_point.weight += 1
            return False
        # accumulators for the "dragging" probabilities to be metropolis-tested
        # at the end of the interpolation
        start_drag_logpost_acc = current_start_logpost
        end_drag_logpost_acc = current_end.logpost
        # don't compute derived during drag, unless must be computed anyway
        derived = self.model.requires_derived

        # alloc mem
        delta_fast = np.empty(len(current_start_point))
        # start dragging
        for i_step in range(1, 1 + self.drag_interp_steps):
            self.log.debug("Dragging step: %d", i_step)
            # take a step in the fast direction in both slow extremes
            delta_fast[:] = 0.
            self.proposer.get_proposal_fast(delta_fast)
            self.log.debug("Proposed fast step delta: %r", delta_fast)
            proposal_start_point = current_start_point + delta_fast
            # get the new extremes for the interpolated probability
            # (reject if any of them = -inf; avoid evaluating both if just one fails)
            # Force the computation of the (slow blocks) derived params at the starting
            # point, but discard them, since they contain the starting point's fast ones,
            # not used later -- save the end point's ones.
            proposal_start_logpost = self.model.logposterior(
                proposal_start_point, return_derived=bool(derived),
                temperature=self.temperature, _no_check=True).logpost
            if proposal_start_logpost != -np.inf:
                proposal_end_point = current_end_point + delta_fast
                proposal_end = self.model.logposterior(
                    proposal_end_point, return_derived=bool(derived),
                    temperature=self.temperature, _no_check=True)
                if proposal_end.logpost != -np.inf:
                    # create the interpolated probability and do a Metropolis test

                    frac = i_step / (1 + self.drag_interp_steps)
                    proposal_interp_logpost = ((1 - frac) * proposal_start_logpost
                                               + frac * proposal_end.logpost)
                    current_interp_logpost = ((1 - frac) * current_start_logpost
                                              + frac * current_end.logpost)
                    accept_drag = self.metropolis_accept(proposal_interp_logpost,
                                                         current_interp_logpost)
                    if accept_drag:
                        # If the dragging step was accepted, do the drag
                        current_start_point = proposal_start_point
                        current_start_logpost = proposal_start_logpost
                        current_end_point = proposal_end_point
                        current_end = proposal_end
                else:
                    accept_drag = False
            else:
                accept_drag = False
            self.log.debug("Dragging step: %s",
                           ("accepted" if accept_drag else "rejected"))

            # In any case, update the dragging probability for the final metropolis test
            start_drag_logpost_acc += current_start_logpost
            end_drag_logpost_acc += current_end.logpost
        # Test for the TOTAL step
        n_average = 1 + self.drag_interp_steps
        accept = self.metropolis_accept(end_drag_logpost_acc / n_average,
                                        start_drag_logpost_acc / n_average)
        if accept and not derived:
            # recompute with derived parameters (slow parameter ones should be cached)
            current_end = self.model.logposterior(
                current_end_point, temperature=self.temperature)
        self.process_accept_or_reject(accept, current_end_point, current_end)
        self.log.debug("TOTAL step: %s", ("accepted" if accept else "rejected"))
        return accept

    def metropolis_accept(self, logp_trial, logp_current):
        """
        Symmetric-proposal Metropolis-Hastings test.

        Returns:
           ``True`` or ``False``.
        """
        if logp_trial == -np.inf:
            return False
        elif logp_trial > logp_current:
            return True
        else:
            posterior_ratio = logp_current - logp_trial
            return self._rng.standard_exponential() > posterior_ratio

    def process_accept_or_reject(self, accept_state, trial, trial_results):
        """Processes the acceptance/rejection of the new point."""
        if accept_state:
            # add the old point to the collection (if not burning or initial point)
            if self.burn_in_left <= 0:
                if self.current_point.add_to_collection(self.collection):
                    self.log.debug("New sample, #%d: \n   %s",
                                   self.n(), self.current_point)
                    # Update chain files, if output_every *not* in sec
                    if not self.output_every.unit:
                        if self.n() % self.output_every.value == 0:
                            self.collection.out_update()
            else:
                self.burn_in_left -= 1
                self.log.debug("Burn-in sample:\n   %s", self.current_point)
                if self.burn_in_left == 0 and self.burn_in:
                    self.log.info("Finished burn-in phase: discarded %d accepted steps.",
                                  self.burn_in.value)
            # set the new point as the current one, with weight one
            self.current_point.add(trial, trial_results)
        else:  # not accepted
            self.current_point.weight += 1
            # Failure criterion: chain stuck! (but be more permissive during burn_in)
            max_tries_now = self.max_tries.value * (
                1 + (10 - 1) * np.sign(self.burn_in_left))
            if self.current_point.weight > max_tries_now:
                self.collection.out_update()
                raise LoggedError(
                    self.log,
                    "The chain has been stuck for %d attempts, stopping sampling. "
                    "Make sure the reference point is sensible and initial covmat. "
                    "For parameters not included in an initial covmat, the 'proposal' "
                    "width set for each parameter should be of order of the expected "
                    "conditional posterior width, which may be much smaller than the "
                    "marginalized posterior width - choose a smaller "
                    "rather than larger value if in doubt. You can also decrease the "
                    "'proposal_scale' option for mcmc, though small values will sample "
                    "less efficiently once things converge.\n"
                    "Alternatively (though not advisable) make 'max_tries: np.inf' "
                    "(or 'max_tries: .inf' in yaml).\n"
                    "Current point: %s\nCurrent result: %s\n"
                    "Last proposal: %s\nWith rejected result: %s",
                    max_tries_now, self.current_point, self.current_point.results,
                    trial, trial_results)

    # Functions to check convergence and learn the covariance of the proposal distribution

    def check_ready(self):
        """
        Checks if the chain(s) is(/are) ready to check convergence and, if requested,
        learn a new covariance matrix for the proposal distribution.
        """
        n = len(self.collection)
        # If *just* (weight==1) got ready to check+learn
        if not (n % self.learn_every.value) and n > 0:
            self.log.info("Learn + convergence test @ %d samples accepted.", n)
            self.model.dump_timing()
            if more_than_one_process():
                self.been_waiting += 1
                if self.been_waiting > self.max_waiting:
                    raise LoggedError(
                        self.log, "Waiting for too long for all chains to be ready. "
                                  "Maybe one of them is stuck or died unexpectedly?")
            return True
        return False

    # noinspection PyUnboundLocalVariable
    @np.errstate(all="ignore")
    def check_convergence_and_learn_proposal(self):
        """
        Checks the convergence of the sampling process, and, if requested,
        learns a new covariance matrix for the proposal distribution from the covariance
        of the last samples.
        """
        # Compute Rminus1 of means
        self.been_waiting = 0
        if more_than_one_process():
            # Compute and gather means and covs
            use_first = int(self.n() / 2)
            mean = self.collection.mean(first=use_first, ignore_temperature=True)
            cov = self.collection.cov(first=use_first, ignore_temperature=True)
            acceptance_rate = self.get_acceptance_rate(use_first)
            Ns, means, covs, acceptance_rates = mpi.array_gather(
                [self.n(), mean, cov, acceptance_rate])
        else:
            # Compute and gather means, covs and CL intervals of last m-1 chain fractions
            m = 1 + self.Rminus1_single_split
            cut = int(len(self.collection) / m)
            try:
                acceptance_rate = self.get_acceptance_rate(cut)
                Ns = np.ones(m - 1) * cut
                means = np.array(
                    [self.collection.mean(first=i * cut, last=(i + 1) * cut - 1,
                                          ignore_temperature=True)
                     for i in range(1, m)])
                covs = np.array(
                    [self.collection.cov(first=i * cut, last=(i + 1) * cut - 1,
                                         ignore_temperature=True)
                     for i in range(1, m)])
            except always_stop_exceptions:
                raise
            except Exception:
                self.log.info("Not enough points in chain to check convergence. "
                              "Waiting for next checkpoint.")
                return
            acceptance_rates = None
        if is_main_process():
            self.progress.at[self.i_learn, "N"] = sum(Ns)
            self.progress.at[self.i_learn, "timestamp"] = \
                datetime.datetime.now().isoformat()
            acceptance_rate = (np.average(acceptance_rates, weights=Ns)
                               if acceptance_rates is not None else acceptance_rate)
            self.log.info(" - Acceptance rate: %.3f" +
                          (" = avg(%r)" % list(acceptance_rates)
                           if acceptance_rates is not None else ""), acceptance_rate)
            self.progress.at[self.i_learn, "acceptance_rate"] = acceptance_rate
            # "Within" or "W" term -- our "units" for assessing convergence
            # and our prospective new covariance matrix
            mean_of_covs = np.average(covs, weights=Ns, axis=0)
            # "Between" or "B" term
            # We don't weight with the number of samples in the chains here:
            # shorter chains will likely be outliers, and we want to notice them
            cov_of_means = np.atleast_2d(np.cov(means.T))  # , fweights=Ns)
            # For numerical stability, we turn mean_of_covs into correlation matrix:
            #   rho = (diag(Sigma))^(-1/2) * Sigma * (diag(Sigma))^(-1/2)
            # and apply the same transformation to the mean of covs (same eigenvals!)
            d = np.sqrt(np.diag(cov_of_means))
            corr_of_means = (cov_of_means / d).T / d
            norm_mean_of_covs = (mean_of_covs / d).T / d
            success_means = False
            converged_means = False
            # Cholesky of (normalized) mean of covs and eigvals of Linv*cov_of_means*L
            try:
                L = np.linalg.cholesky(norm_mean_of_covs)
            except np.linalg.LinAlgError:
                self.log.warning(
                    "Negative covariance eigenvectors. "
                    "This may mean that the covariance of the samples does not "
                    "contain enough information at this point. "
                    "Skipping learning a new covmat for now.")
            else:
                Linv = np.linalg.inv(L)
                try:
                    eigvals = np.linalg.eigvalsh(Linv.dot(corr_of_means).dot(Linv.T))
                    success_means = True
                except np.linalg.LinAlgError:
                    self.log.warning("Could not compute eigenvalues. "
                                     "Skipping learning a new covmat for now.")
                else:
                    Rminus1 = max(np.abs(eigvals))
                    self.progress.at[self.i_learn, "Rminus1"] = Rminus1
                    # For real square matrices, a possible def of the cond number is:
                    condition_number = Rminus1 / min(np.abs(eigvals))
                    self.log.debug(" - Condition number = %g", condition_number)
                    self.log.debug(" - Eigenvalues = %r", eigvals)
                    self.log.info(
                        " - Convergence of means: R-1 = %f after %d accepted steps" % (
                            Rminus1, sum(Ns)) +
                        (" = sum(%r)" % list(Ns) if more_than_one_process() else ""))
                    # Have we converged in means?
                    # (criterion must be fulfilled twice in a row)
                    converged_means = max(Rminus1, self.Rminus1_last) < self.Rminus1_stop
        else:
            mean_of_covs = None
            success_means = None
            converged_means = False
            Rminus1 = None
        success_means, converged_means = mpi.share((success_means, converged_means))
        # Check the convergence of the bounds of the confidence intervals
        # Same as R-1, but with the rms deviation from the mean bound
        # in units of the mean standard deviation of the chains
        if converged_means:
            if more_than_one_process():
                mcsamples = self.collection.sampled_to_getdist_mcsamples(
                    first=use_first, ignore_temperature=True)
                try:
                    bound = np.array([[
                        mcsamples.confidence(i, limfrac=self.Rminus1_cl_level / 2.,
                                             upper=which)
                        for i in range(self.model.prior.d())]
                        for which in [False, True]]).T
                    success_bounds = True
                except:
                    bound = None
                    success_bounds = False
                bounds = np.array(mpi.gather(bound))
            else:
                try:
                    mcsamples_list = [
                        self.collection.sampled_to_getdist_mcsamples(
                            first=i * cut, last=(i + 1) * cut - 1,
                            ignore_temperature=True)
                        for i in range(1, m)]
                except always_stop_exceptions:
                    raise
                except:
                    self.log.info("Not enough points in chain to check c.l. convergence. "
                                  "Waiting for next checkpoint.")
                    return
                try:
                    bounds = [
                        np.array(
                            [[mcs.confidence(
                                i, limfrac=self.Rminus1_cl_level / 2., upper=which)
                                for i in range(self.model.prior.d())]
                                for which in [False, True]]).T
                        for mcs in mcsamples_list]
                    success_bounds = True
                except:
                    bounds = None
                    success_bounds = False
            if is_main_process():
                if success_bounds:
                    Rminus1_cl = (np.std(bounds, axis=0).T /
                                  np.sqrt(np.diag(mean_of_covs)))
                    self.log.debug(" - normalized std's of bounds = %r", Rminus1_cl)
                    Rminus1_cl = np.max(Rminus1_cl)
                    self.progress.at[self.i_learn, "Rminus1_cl"] = Rminus1_cl
                    self.log.info(
                        " - Convergence of bounds: R-1 = %f after %d " % (
                            Rminus1_cl,
                            (sum(Ns) if more_than_one_process() else self.n())) +
                        "accepted steps" + (" = sum(%r)" % list(
                            Ns) if more_than_one_process() else ""))
                    if Rminus1_cl < self.Rminus1_cl_stop:
                        self.converged = True
                        self.log.info("The run has converged!")
                        self._Ns = Ns
                else:
                    self.log.info("Computation of the bounds was not possible. "
                                  "Waiting until the next converge check.")
        # Broadcast and save the convergence status and the last R-1 of means
        if success_means:
            self.Rminus1_last, self.converged = mpi.share(
                (Rminus1, self.converged) if is_main_process() else None)
            # Do we want to learn a better proposal pdf?
            if self.learn_proposal and not self.converged:
                good_Rminus1 = (self.learn_proposal_Rminus1_max >
                                self.Rminus1_last > self.learn_proposal_Rminus1_min)
                if not good_Rminus1:
                    self.mpi_info("Convergence less than requested for updates: "
                                  "waiting until the next convergence check.")
                    return
                mean_of_covs = mpi.share(mean_of_covs)
                try:
                    # No need to temper this covmat: already computed from tempered post
                    self.proposer.set_covariance(mean_of_covs)
                    self.mpi_info(" - Updated covariance matrix of proposal pdf.")
                    self.mpi_debug("%r", mean_of_covs)
                except:
                    self.mpi_debug("Updating covariance matrix failed unexpectedly. "
                                   "waiting until next covmat learning attempt.")
        # Save checkpoint info
        self.write_checkpoint()

    def _temper_covmat(self, covmat):
        """
        Convert covmat to that of ``probability^(1/temperature)`` posterior.
        """
        return covmat * self.temperature

    def _detemper_covmat(self, covmat):
        """
        Convert covmat of ``probability^(1/temperature)`` posterior to original one.
        """
        return covmat / self.temperature

    def do_output(self, date_time):
        self.collection.out_update()
        msg = "Progress @ %s : " % date_time.strftime("%Y-%m-%d %H:%M:%S")
        msg += "%d steps taken" % self.n_steps_raw
        if self.burn_in_left and self.burn_in:  # NB: burn_in_left = 1 even if no burn_in
            msg += " -- still burning in, %d accepted steps left." % self.burn_in_left
        else:
            msg += ", and %d accepted." % self.n()
        self.log.info(msg)

    def write_checkpoint(self):
        if is_main_process() and self.output:
            checkpoint_filename = self.checkpoint_filename()
            self.dump_covmat(self._detemper_covmat(self.proposer.get_covariance()))
            checkpoint_info = {"sampler": {self.get_name(): dict([
                ("converged", self.converged),
                ("Rminus1_last", self.Rminus1_last),
                ("burn_in", (self.burn_in.value  # initial: repeat burn-in if not finished
                             if not self.n() and self.burn_in_left else
                             0)),  # to avoid overweighting last point of prev. run
                ("mpi_size", get_mpi_size())])}}
            yaml_dump_file(checkpoint_filename, checkpoint_info, error_if_exists=False)
            if not self.progress.empty:
                with open(self.progress_filename(), "a",
                          encoding="utf-8") as progress_file:
                    fmts = {"N": lambda x: "{:9d}".format(x)}
                    # TODO: next one is ignored when added to the dict
                    #        "acceptance_rate": lambda x: "{:15.8g}".format(x)}
                    progress_file.write(self.progress.tail(1).to_string(
                        header=False, index=False, formatters=fmts) + "\n")
            self.log.debug("Dumped checkpoint and progress info, and current covmat.")

    def converge_info_changed(self, old_info, new_info):
        converge_params = ['Rminus1_stop', "Rminus1_cl_stop", "Rminus1_cl_level",
                           "max_samples"]
        return any(old_info.get(p) != new_info.get(p) for p in converge_params)

    # Finally: returning the computed products ###########################################

    def products(self):
        """
        Auxiliary function to define what should be returned in a scripted call.

        Returns:
           The sample ``SampleCollection`` containing the accepted steps.
        """
        products = {"sample": self.collection}
        if is_main_process():
            products["progress"] = self.progress
        return products

    # Class methods
    @classmethod
    def output_files_regexps(cls, output, info=None, minimal=False):
        regexps = [output.collection_regexp(name=None)]
        if minimal:
            return [(r, None) for r in regexps]
        regexps += [
            re.compile(output.prefix_regexp_str + re.escape(ext.lstrip(".")) + "$")
            for ext in [Extension.checkpoint, Extension.progress, Extension.covmat]]
        return [(r, None) for r in regexps]

    @classmethod
    def get_version(cls):
        return get_version()

    @classmethod
    def _get_desc(cls, info=None):
        drag_string = r" using the fast-dragging procedure described in \cite{Neal:2005}"
        if info is None:
            # Unknown case (no info passed)
            string = " [(if drag: True)%s]" % drag_string
        else:
            string = drag_string if info.get("drag", cls.get_defaults()["drag"]) else ""
        return ("Adaptive, speed-hierarchy-aware MCMC sampler (adapted from CosmoMC) "
                r"\cite{Lewis:2002ah,Lewis:2013hha}" + string + ".")


# Plotting tool for chain progress #######################################################

def plot_progress(progress, ax=None, index=None,
                  figure_kwargs=empty_dict, legend_kwargs=empty_dict):
    """
    Plots progress of one or more MCMC runs: evolution of R-1
    (for means and c.l. intervals) and acceptance rate.

    Takes a ``progress`` instance (actually a ``pandas.DataFrame``,
    returned as part of the sampler ``products``),
    a chain ``output`` prefix, or a list of any of those
    for plotting progress of several chains at once.

    You can use ``figure_kwargs`` and ``legend_kwargs`` to pass arguments to
    ``matplotlib.pyplot.figure`` and ``matplotlib.pyplot.legend`` respectively.

    Return a subplots axes array. Display with ``matplotlib.pyplot.show()``.

    """
    if ax is None:
        import matplotlib.pyplot as plt
        # noinspection PyTypeChecker
        fig, ax = plt.subplots(nrows=2, sharex=True, **figure_kwargs)
    if isinstance(progress, DataFrame):
        pass  # go on to plotting
    elif isinstance(progress, str):
        try:
            if not progress.endswith(Extension.progress):
                progress += Extension.progress
            progress = load_DataFrame(progress)
            # 1-based
            progress.index = np.arange(1, len(progress) + 1)
        except:
            raise ValueError("Cannot load progress file %r" % progress)
    elif hasattr(type(progress), "__iter__"):
        # Assume is a list of progress'es
        for i, p in enumerate(progress):
            plot_progress(p, ax=ax, index=i + 1)
        return ax
    else:
        raise ValueError("Cannot understand progress argument: %r" % progress)
    # Plot!
    tag_pre = "" if index is None else "%d : " % index
    p = ax[0].semilogy(progress.N, progress.Rminus1,
                       "o-", label=tag_pre + "means")
    ax[0].semilogy(progress.N, progress.Rminus1_cl,
                   "x:", c=p[0].get_color(), label=tag_pre + "bounds")
    ax[0].set_ylabel(r"$R-1$")
    ax[0].legend(**legend_kwargs)
    ax[1].plot(progress.N, progress.acceptance_rate, "o-")
    ax[1].set_ylabel(r"acc. rate")
    return ax<|MERGE_RESOLUTION|>--- conflicted
+++ resolved
@@ -301,11 +301,7 @@
     def set_proposer_initial_covmat(self, load=False):
         if load:
             # Build the initial covariance matrix of the proposal, or load from checkpoint
-<<<<<<< HEAD
-            self._intial_covmat, where_nan = self._load_covmat(
-=======
             self._initial_covmat, where_nan = self._load_covmat(
->>>>>>> ac3ed01f
                 prefer_load_old=self.output.is_resuming())
             if np.any(where_nan) and self.learn_proposal:
                 # We want to start learning the covmat earlier.
@@ -318,19 +314,11 @@
                 self.learn_proposal_Rminus1_max = self.learn_proposal_Rminus1_max_early
             self.mpi_debug(
                 "Sampling with covmat:\n%s",
-<<<<<<< HEAD
-                DataFrame(self._intial_covmat,
-                          columns=self.model.parameterization.sampled_params(),
-                          index=self.model.parameterization.sampled_params()).to_string(
-                    line_width=line_width))
-        self.proposer.set_covariance(self._temper_covmat(self._intial_covmat))
-=======
                 DataFrame(self._initial_covmat,
                           columns=self.model.parameterization.sampled_params(),
                           index=self.model.parameterization.sampled_params()).to_string(
                     line_width=line_width))
         self.proposer.set_covariance(self._initial_covmat)
->>>>>>> ac3ed01f
 
     def _get_last_nondragging_block(self, blocks, speeds):
         # blocks and speeds are already sorted
