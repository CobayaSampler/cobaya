--- conflicted
+++ resolved
@@ -188,12 +188,8 @@
 
 def install_script():
     from cobaya.mpi import am_single_or_primary_process
-<<<<<<< HEAD
     if am_single_or_primary_process():
-=======
-    if not am_single_or_primary_process():
         warn_deprecation()
->>>>>>> 9241149c
         # Configure the logger ASAP
         logger_setup()
         log = logging.getLogger(__name__.split(".")[-1])
